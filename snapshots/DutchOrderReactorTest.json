--- conflicted
+++ resolved
@@ -6,10 +6,6 @@
   "ExecuteBatchNativeOutput": "184399",
   "ExecuteSingle": "142617",
   "ExecuteSingleNativeOutput": "130688",
-<<<<<<< HEAD
-  "ExecuteSingleValidation": "151908",
-=======
   "ExecuteSingleValidation": "151906",
->>>>>>> 1fd0d1cc
   "RevertInvalidNonce": "22119"
 }