--- conflicted
+++ resolved
@@ -66,12 +66,10 @@
 FOUNDRY_PROFILE=integration forge test
 ```
 
-<<<<<<< HEAD
 # Audit
 
 This codebase was audited by [ABDK](./audit/ABDK.pdf).
-=======
+
 ## Bug Bounty
 
-This repository is subject to the Uniswap Labs Bug Bounty program, per the terms defined [here](https://uniswap.org/bug-bounty).
->>>>>>> 1a0953d0
+This repository is subject to the Uniswap Labs Bug Bounty program, per the terms defined [here](https://uniswap.org/bug-bounty).