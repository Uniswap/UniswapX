// SPDX-License-Identifier: GPL-2.0-or-later
pragma solidity ^0.8.0;

import {Test} from "forge-std/Test.sol";
import {GasSnapshot} from "forge-gas-snapshot/GasSnapshot.sol";
import {DeployPermit2} from "../util/DeployPermit2.sol";
import {OrderInfo, SignedOrder} from "../../src/base/ReactorStructs.sol";
import {CurrencyLibrary, NATIVE} from "../../src/lib/CurrencyLibrary.sol";
import {OrderInfoBuilder} from "../util/OrderInfoBuilder.sol";
import {MockERC20} from "../util/mock/MockERC20.sol";
import {MockFillContract} from "../util/mock/MockFillContract.sol";
import {OutputsBuilder} from "../util/OutputsBuilder.sol";
import {
    DutchLimitOrderReactor,
    DutchLimitOrder,
    DutchInput,
    DutchOutput
} from "../../src/reactors/DutchLimitOrderReactor.sol";
import {IPSFees} from "../../src/base/IPSFees.sol";
import {IAllowanceTransfer} from "permit2/src/interfaces/IAllowanceTransfer.sol";
import {PermitSignature} from "../util/PermitSignature.sol";
import {BaseReactor} from "../../src/reactors/BaseReactor.sol";
import {ExpectedBalanceLib} from "../../src/lib/ExpectedBalanceLib.sol";
import {DutchLimitOrderLib} from "../../src/lib/DutchLimitOrderLib.sol";
import {IReactorCallback} from "../../src/interfaces/IReactorCallback.sol";

// This contract will test ETH outputs using DutchLimitOrderReactor as the reactor and MockFillContract for fillContract.
// Note that this contract only tests ETH outputs when NOT using direct filler.
contract EthOutputMockFillContractTest is Test, DeployPermit2, PermitSignature, GasSnapshot {
    using OrderInfoBuilder for OrderInfo;

    address constant PROTOCOL_FEE_RECIPIENT = address(2);
    uint256 constant PROTOCOL_FEE_BPS = 5000;
    uint256 constant ONE = 10 ** 18;

    MockERC20 tokenIn1;
    MockERC20 tokenOut1;
    uint256 swapperPrivateKey1;
    address swapper1;
    uint256 swapperPrivateKey2;
    address swapper2;
    DutchLimitOrderReactor reactor;
    IAllowanceTransfer permit2;
    MockFillContract fillContract;

    function setUp() public {
        tokenIn1 = new MockERC20("tokenIn1", "IN1", 18);
        tokenOut1 = new MockERC20("tokenOut1", "OUT1", 18);
        fillContract = new MockFillContract();
        swapperPrivateKey1 = 0x12341234;
        swapper1 = vm.addr(swapperPrivateKey1);
        swapperPrivateKey2 = 0x12341235;
        swapper2 = vm.addr(swapperPrivateKey2);
        permit2 = IAllowanceTransfer(deployPermit2());
        reactor = new DutchLimitOrderReactor(address(permit2), PROTOCOL_FEE_BPS, PROTOCOL_FEE_RECIPIENT);
        tokenIn1.forceApprove(swapper1, address(permit2), type(uint256).max);
        tokenIn1.forceApprove(swapper2, address(permit2), type(uint256).max);
    }

    // Fill one order (from swapper1, input = 1 tokenIn, output = 0.5 ETH (starts at 1 but decays to 0.5))
    function testEthOutput() public {
        tokenIn1.mint(address(swapper1), ONE);
        vm.deal(address(fillContract), ONE);

        vm.warp(1000);
        DutchLimitOrder memory order = DutchLimitOrder({
            info: OrderInfoBuilder.init(address(reactor)).withSwapper(swapper1).withDeadline(block.timestamp + 100),
            startTime: block.timestamp - 100,
            endTime: block.timestamp + 100,
<<<<<<< HEAD
            input: DutchInput(tokenIn1, ONE, ONE),
            outputs: OutputsBuilder.singleDutch(NATIVE, ONE, 0, maker1)
        });
        snapStart("EthOutputTestEthOutput");
        reactor.execute(
            SignedOrder(abi.encode(order), signOrder(makerPrivateKey1, address(permit2), order)),
            fillContract,
=======
            input: DutchInput(address(tokenIn1), ONE, ONE),
            outputs: OutputsBuilder.singleDutch(NATIVE, ONE, 0, swapper1)
        });
        snapStart("EthOutputTestEthOutput");
        reactor.execute(
            SignedOrder(abi.encode(order), signOrder(swapperPrivateKey1, address(permit2), order)),
            address(fillContract),
>>>>>>> 91f6fbca
            bytes("")
        );
        snapEnd();
        assertEq(tokenIn1.balanceOf(address(fillContract)), ONE);
        // There is 0.5 ETH remaining in the fillContract as output has decayed to 0.5 ETH
        assertEq(address(fillContract).balance, ONE / 2);
        assertEq(address(swapper1).balance, ONE / 2);
    }

    // Fill 3 orders
    // order 1: by swapper1, input = 1 tokenIn1, output = [2 ETH, 3 tokenOut1]
    // order 2: by swapper2, input = 2 tokenIn1, output = [3 ETH]
    // order 3: by swapper2, input = 3 tokenIn1, output = [4 tokenOut1]
    function test3OrdersWithEthAndERC20Outputs() public {
        tokenIn1.mint(address(swapper1), ONE);
        tokenIn1.mint(address(swapper2), ONE * 5);
        tokenOut1.mint(address(fillContract), ONE * 7);
        vm.deal(address(fillContract), ONE * 5);

        DutchOutput[] memory dutchOutputs = new DutchOutput[](2);
        dutchOutputs[0] = DutchOutput(NATIVE, 2 * ONE, 2 * ONE, swapper1, false);
        dutchOutputs[1] = DutchOutput(address(tokenOut1), 3 * ONE, 3 * ONE, swapper1, false);
        DutchLimitOrder memory order1 = DutchLimitOrder({
            info: OrderInfoBuilder.init(address(reactor)).withSwapper(swapper1).withDeadline(block.timestamp + 100),
            startTime: block.timestamp,
            endTime: block.timestamp + 100,
            input: DutchInput(tokenIn1, ONE, ONE),
            outputs: dutchOutputs
        });
        DutchLimitOrder memory order2 = DutchLimitOrder({
            info: OrderInfoBuilder.init(address(reactor)).withSwapper(swapper2).withDeadline(block.timestamp + 100),
            startTime: block.timestamp,
            endTime: block.timestamp + 100,
<<<<<<< HEAD
            input: DutchInput(tokenIn1, 2 * ONE, 2 * ONE),
            outputs: OutputsBuilder.singleDutch(NATIVE, 3 * ONE, 3 * ONE, maker2)
=======
            input: DutchInput(address(tokenIn1), 2 * ONE, 2 * ONE),
            outputs: OutputsBuilder.singleDutch(NATIVE, 3 * ONE, 3 * ONE, swapper2)
>>>>>>> 91f6fbca
        });
        DutchLimitOrder memory order3 = DutchLimitOrder({
            info: OrderInfoBuilder.init(address(reactor)).withSwapper(swapper2).withDeadline(block.timestamp + 100)
                .withNonce(1),
            startTime: block.timestamp,
            endTime: block.timestamp + 100,
<<<<<<< HEAD
            input: DutchInput(tokenIn1, 3 * ONE, 3 * ONE),
            outputs: OutputsBuilder.singleDutch(address(tokenOut1), 4 * ONE, 4 * ONE, maker2)
=======
            input: DutchInput(address(tokenIn1), 3 * ONE, 3 * ONE),
            outputs: OutputsBuilder.singleDutch(address(tokenOut1), 4 * ONE, 4 * ONE, swapper2)
>>>>>>> 91f6fbca
        });

        SignedOrder[] memory signedOrders = new SignedOrder[](3);
        signedOrders[0] = SignedOrder(abi.encode(order1), signOrder(swapperPrivateKey1, address(permit2), order1));
        signedOrders[1] = SignedOrder(abi.encode(order2), signOrder(swapperPrivateKey2, address(permit2), order2));
        signedOrders[2] = SignedOrder(abi.encode(order3), signOrder(swapperPrivateKey2, address(permit2), order3));
        snapStart("EthOutputTest3OrdersWithEthAndERC20Outputs");
        reactor.executeBatch(signedOrders, fillContract, bytes(""));
        snapEnd();
        assertEq(tokenOut1.balanceOf(swapper1), 3 * ONE);
        assertEq(swapper1.balance, 2 * ONE);
        assertEq(swapper2.balance, 3 * ONE);
        assertEq(tokenOut1.balanceOf(swapper2), 4 * ONE);
        assertEq(tokenIn1.balanceOf(address(fillContract)), 6 * ONE);
        assertEq(address(fillContract).balance, 0);
    }

    // Same as `test3OrdersWithEthAndERC20Outputs` but the fillContract does not have enough ETH. The reactor does
    // not have enough ETH to cover the remainder, so we will revert with `NativeTransferFailed()`.
    function test3OrdersWithEthAndERC20OutputsWithInsufficientEth() public {
        tokenIn1.mint(address(swapper1), ONE);
        tokenIn1.mint(address(swapper2), ONE * 5);
        tokenOut1.mint(address(fillContract), ONE * 7);
        // Give fillContract only 4 ETH, when it requires 5
        vm.deal(address(fillContract), ONE * 4);

        DutchOutput[] memory dutchOutputs = new DutchOutput[](2);
        dutchOutputs[0] = DutchOutput(NATIVE, 2 * ONE, 2 * ONE, swapper1, false);
        dutchOutputs[1] = DutchOutput(address(tokenOut1), 3 * ONE, 3 * ONE, swapper1, false);
        DutchLimitOrder memory order1 = DutchLimitOrder({
            info: OrderInfoBuilder.init(address(reactor)).withSwapper(swapper1).withDeadline(block.timestamp + 100),
            startTime: block.timestamp,
            endTime: block.timestamp + 100,
            input: DutchInput(tokenIn1, ONE, ONE),
            outputs: dutchOutputs
        });
        DutchLimitOrder memory order2 = DutchLimitOrder({
            info: OrderInfoBuilder.init(address(reactor)).withSwapper(swapper2).withDeadline(block.timestamp + 100),
            startTime: block.timestamp,
            endTime: block.timestamp + 100,
<<<<<<< HEAD
            input: DutchInput(tokenIn1, 2 * ONE, 2 * ONE),
            outputs: OutputsBuilder.singleDutch(NATIVE, 3 * ONE, 3 * ONE, maker2)
=======
            input: DutchInput(address(tokenIn1), 2 * ONE, 2 * ONE),
            outputs: OutputsBuilder.singleDutch(NATIVE, 3 * ONE, 3 * ONE, swapper2)
>>>>>>> 91f6fbca
        });
        DutchLimitOrder memory order3 = DutchLimitOrder({
            info: OrderInfoBuilder.init(address(reactor)).withSwapper(swapper2).withDeadline(block.timestamp + 100)
                .withNonce(1),
            startTime: block.timestamp,
            endTime: block.timestamp + 100,
<<<<<<< HEAD
            input: DutchInput(tokenIn1, 3 * ONE, 3 * ONE),
            outputs: OutputsBuilder.singleDutch(address(tokenOut1), 4 * ONE, 4 * ONE, maker2)
=======
            input: DutchInput(address(tokenIn1), 3 * ONE, 3 * ONE),
            outputs: OutputsBuilder.singleDutch(address(tokenOut1), 4 * ONE, 4 * ONE, swapper2)
>>>>>>> 91f6fbca
        });

        SignedOrder[] memory signedOrders = new SignedOrder[](3);
        signedOrders[0] = SignedOrder(abi.encode(order1), signOrder(swapperPrivateKey1, address(permit2), order1));
        signedOrders[1] = SignedOrder(abi.encode(order2), signOrder(swapperPrivateKey2, address(permit2), order2));
        signedOrders[2] = SignedOrder(abi.encode(order3), signOrder(swapperPrivateKey2, address(permit2), order3));
        vm.expectRevert(CurrencyLibrary.NativeTransferFailed.selector);
        reactor.executeBatch(signedOrders, fillContract, bytes(""));
    }

    // Same as `test3OrdersWithEthAndERC20Outputs` but the fillContract does not have enough ETH. The reactor DOES
    // have enough ETH to cover the remainder, so we will revert with `EtherSendFail()`.
    function test3OrdersWithEthAndERC20OutputsWithInsufficientEthInFillContractButEnoughInReactor() public {
        tokenIn1.mint(address(swapper1), ONE);
        tokenIn1.mint(address(swapper2), ONE * 5);
        tokenOut1.mint(address(fillContract), ONE * 7);
        // Give fillContract only 4 ETH, when it requires 5
        vm.deal(address(fillContract), ONE * 4);
        vm.deal(address(reactor), ONE * 100);

        DutchOutput[] memory dutchOutputs = new DutchOutput[](2);
        dutchOutputs[0] = DutchOutput(NATIVE, 2 * ONE, 2 * ONE, swapper1, false);
        dutchOutputs[1] = DutchOutput(address(tokenOut1), 3 * ONE, 3 * ONE, swapper1, false);
        DutchLimitOrder memory order1 = DutchLimitOrder({
            info: OrderInfoBuilder.init(address(reactor)).withSwapper(swapper1).withDeadline(block.timestamp + 100),
            startTime: block.timestamp,
            endTime: block.timestamp + 100,
            input: DutchInput(tokenIn1, ONE, ONE),
            outputs: dutchOutputs
        });
        DutchLimitOrder memory order2 = DutchLimitOrder({
            info: OrderInfoBuilder.init(address(reactor)).withSwapper(swapper2).withDeadline(block.timestamp + 100),
            startTime: block.timestamp,
            endTime: block.timestamp + 100,
<<<<<<< HEAD
            input: DutchInput(tokenIn1, 2 * ONE, 2 * ONE),
            outputs: OutputsBuilder.singleDutch(NATIVE, 3 * ONE, 3 * ONE, maker2)
=======
            input: DutchInput(address(tokenIn1), 2 * ONE, 2 * ONE),
            outputs: OutputsBuilder.singleDutch(NATIVE, 3 * ONE, 3 * ONE, swapper2)
>>>>>>> 91f6fbca
        });
        DutchLimitOrder memory order3 = DutchLimitOrder({
            info: OrderInfoBuilder.init(address(reactor)).withSwapper(swapper2).withDeadline(block.timestamp + 100)
                .withNonce(1),
            startTime: block.timestamp,
            endTime: block.timestamp + 100,
<<<<<<< HEAD
            input: DutchInput(tokenIn1, 3 * ONE, 3 * ONE),
            outputs: OutputsBuilder.singleDutch(address(tokenOut1), 4 * ONE, 4 * ONE, maker2)
=======
            input: DutchInput(address(tokenIn1), 3 * ONE, 3 * ONE),
            outputs: OutputsBuilder.singleDutch(address(tokenOut1), 4 * ONE, 4 * ONE, swapper2)
>>>>>>> 91f6fbca
        });

        SignedOrder[] memory signedOrders = new SignedOrder[](3);
        signedOrders[0] = SignedOrder(abi.encode(order1), signOrder(swapperPrivateKey1, address(permit2), order1));
        signedOrders[1] = SignedOrder(abi.encode(order2), signOrder(swapperPrivateKey2, address(permit2), order2));
        signedOrders[2] = SignedOrder(abi.encode(order3), signOrder(swapperPrivateKey2, address(permit2), order3));
        vm.expectRevert(CurrencyLibrary.NativeTransferFailed.selector);
        reactor.executeBatch(signedOrders, fillContract, bytes(""));
    }
}

// This contract will test ETH outputs using DutchLimitOrderReactor as the reactor and direct filler.
contract EthOutputDirectFillerTest is Test, PermitSignature, GasSnapshot, DeployPermit2 {
    using OrderInfoBuilder for OrderInfo;
    using DutchLimitOrderLib for DutchLimitOrder;

    address constant PROTOCOL_FEE_RECIPIENT = address(2);
    uint256 constant PROTOCOL_FEE_BPS = 5000;
    uint256 constant ONE = 10 ** 18;

    MockERC20 tokenIn1;
    MockERC20 tokenIn2;
    MockERC20 tokenIn3;
    MockERC20 tokenOut1;
    MockERC20 tokenOut2;
    MockERC20 tokenOut3;
    uint256 swapperPrivateKey1;
    address swapper1;
    uint256 swapperPrivateKey2;
    address swapper2;
    address directFiller;
    DutchLimitOrderReactor reactor;
    IAllowanceTransfer permit2;

    function setUp() public {
        tokenIn1 = new MockERC20("tokenIn1", "IN1", 18);
        tokenIn2 = new MockERC20("tokenIn2", "IN2", 18);
        tokenIn3 = new MockERC20("tokenIn3", "IN3", 18);
        tokenOut1 = new MockERC20("tokenOut1", "OUT1", 18);
        tokenOut2 = new MockERC20("tokenOut2", "OUT2", 18);
        tokenOut3 = new MockERC20("tokenOut3", "OUT3", 18);
        swapperPrivateKey1 = 0x12341234;
        swapper1 = vm.addr(swapperPrivateKey1);
        swapperPrivateKey2 = 0x12341235;
        swapper2 = vm.addr(swapperPrivateKey2);
        directFiller = address(888);
        permit2 = IAllowanceTransfer(deployPermit2());
        reactor = new DutchLimitOrderReactor(address(permit2), PROTOCOL_FEE_BPS, PROTOCOL_FEE_RECIPIENT);
        tokenIn1.forceApprove(swapper1, address(permit2), type(uint256).max);
        tokenIn1.forceApprove(swapper2, address(permit2), type(uint256).max);
        tokenIn2.forceApprove(swapper2, address(permit2), type(uint256).max);
        tokenIn3.forceApprove(swapper2, address(permit2), type(uint256).max);
        tokenOut1.forceApprove(directFiller, address(permit2), type(uint256).max);
        tokenOut2.forceApprove(directFiller, address(permit2), type(uint256).max);
        tokenOut3.forceApprove(directFiller, address(permit2), type(uint256).max);
        vm.prank(directFiller);
        permit2.approve(address(tokenOut1), address(reactor), type(uint160).max, type(uint48).max);
        vm.prank(directFiller);
        permit2.approve(address(tokenOut2), address(reactor), type(uint160).max, type(uint48).max);
        vm.prank(directFiller);
        permit2.approve(address(tokenOut3), address(reactor), type(uint160).max, type(uint48).max);
    }

    // Fill 1 order with requested output = 2 ETH.
    function testEth1Output() public {
        uint256 inputAmount = 10 ** 18;
        uint256 outputAmount = 2 * inputAmount;

        tokenIn1.mint(address(swapper1), inputAmount);
        vm.deal(directFiller, outputAmount);

        DutchLimitOrder memory order = DutchLimitOrder({
            info: OrderInfoBuilder.init(address(reactor)).withSwapper(swapper1).withDeadline(block.timestamp + 100),
            startTime: block.timestamp,
            endTime: block.timestamp + 100,
<<<<<<< HEAD
            input: DutchInput(tokenIn1, inputAmount, inputAmount),
            outputs: OutputsBuilder.singleDutch(NATIVE, outputAmount, outputAmount, maker1)
=======
            input: DutchInput(address(tokenIn1), inputAmount, inputAmount),
            outputs: OutputsBuilder.singleDutch(NATIVE, outputAmount, outputAmount, swapper1)
>>>>>>> 91f6fbca
        });

        vm.prank(directFiller);
        snapStart("DirectFillerFillMacroTestEth1Output");
        reactor.execute{value: outputAmount}(
<<<<<<< HEAD
            SignedOrder(abi.encode(order), signOrder(makerPrivateKey1, address(permit2), order)),
            IReactorCallback(address(1)),
=======
            SignedOrder(abi.encode(order), signOrder(swapperPrivateKey1, address(permit2), order)),
            address(1),
>>>>>>> 91f6fbca
            bytes("")
        );
        snapEnd();
        assertEq(tokenIn1.balanceOf(directFiller), inputAmount);
        assertEq(swapper1.balance, outputAmount);
    }

    function testExcessETHIsReturned() public {
        uint256 inputAmount = 10 ** 18;
        uint256 outputAmount = 2 * inputAmount;

        tokenIn1.mint(address(swapper1), inputAmount);
        vm.deal(directFiller, outputAmount * 2);

        DutchLimitOrder memory order = DutchLimitOrder({
            info: OrderInfoBuilder.init(address(reactor)).withSwapper(swapper1).withDeadline(block.timestamp + 100),
            startTime: block.timestamp,
            endTime: block.timestamp + 100,
<<<<<<< HEAD
            input: DutchInput(tokenIn1, inputAmount, inputAmount),
            outputs: OutputsBuilder.singleDutch(NATIVE, outputAmount, outputAmount, maker1)
=======
            input: DutchInput(address(tokenIn1), inputAmount, inputAmount),
            outputs: OutputsBuilder.singleDutch(NATIVE, outputAmount, outputAmount, swapper1)
>>>>>>> 91f6fbca
        });

        vm.prank(directFiller);
        reactor.execute{value: outputAmount * 2}(
<<<<<<< HEAD
            SignedOrder(abi.encode(order), signOrder(makerPrivateKey1, address(permit2), order)),
            IReactorCallback(address(1)),
=======
            SignedOrder(abi.encode(order), signOrder(swapperPrivateKey1, address(permit2), order)),
            address(1),
>>>>>>> 91f6fbca
            bytes("")
        );
        // check directFiller received refund
        assertEq(directFiller.balance, outputAmount);
        assertEq(tokenIn1.balanceOf(directFiller), inputAmount);
        assertEq(swapper1.balance, outputAmount);
    }

    // The same as testEth1Output, but reverts because directFiller doesn't send enough ether
    function testEth1OutputInsufficientEthSent() public {
        uint256 inputAmount = 10 ** 18;
        uint256 outputAmount = 2 * inputAmount;

        tokenIn1.mint(address(swapper1), inputAmount);
        vm.deal(directFiller, outputAmount);

        DutchLimitOrder memory order = DutchLimitOrder({
            info: OrderInfoBuilder.init(address(reactor)).withSwapper(swapper1).withDeadline(block.timestamp + 100),
            startTime: block.timestamp,
            endTime: block.timestamp + 100,
<<<<<<< HEAD
            input: DutchInput(tokenIn1, inputAmount, inputAmount),
            outputs: OutputsBuilder.singleDutch(NATIVE, outputAmount, outputAmount, maker1)
        });

        vm.prank(directTaker);
        vm.expectRevert(CurrencyLibrary.NotEnoughETHDirectTaker.selector);
        reactor.execute{value: outputAmount - 1}(
            SignedOrder(abi.encode(order), signOrder(makerPrivateKey1, address(permit2), order)),
            IReactorCallback(address(1)),
=======
            input: DutchInput(address(tokenIn1), inputAmount, inputAmount),
            outputs: OutputsBuilder.singleDutch(NATIVE, outputAmount, outputAmount, swapper1)
        });

        vm.prank(directFiller);
        vm.expectRevert(CurrencyLibrary.NativeTransferFailed.selector);
        reactor.execute{value: outputAmount - 1}(
            SignedOrder(abi.encode(order), signOrder(swapperPrivateKey1, address(permit2), order)),
            address(1),
>>>>>>> 91f6fbca
            bytes("")
        );
    }

    // Fill 2 orders, both from `swapper1`, one with output = 1 ETH and another with output = 2 ETH.
    function testEth2Outputs() public {
        uint256 inputAmount = 10 ** 18;

        tokenIn1.mint(address(swapper1), inputAmount * 2);
        vm.deal(directFiller, ONE * 3);

        DutchLimitOrder memory order1 = DutchLimitOrder({
            info: OrderInfoBuilder.init(address(reactor)).withSwapper(swapper1).withDeadline(block.timestamp + 100),
            startTime: block.timestamp,
            endTime: block.timestamp + 100,
<<<<<<< HEAD
            input: DutchInput(tokenIn1, inputAmount, inputAmount),
            outputs: OutputsBuilder.singleDutch(NATIVE, ONE, ONE, maker1)
=======
            input: DutchInput(address(tokenIn1), inputAmount, inputAmount),
            outputs: OutputsBuilder.singleDutch(NATIVE, ONE, ONE, swapper1)
>>>>>>> 91f6fbca
        });
        DutchLimitOrder memory order2 = DutchLimitOrder({
            info: OrderInfoBuilder.init(address(reactor)).withSwapper(swapper1).withDeadline(block.timestamp + 100)
                .withNonce(1),
            startTime: block.timestamp,
            endTime: block.timestamp + 100,
<<<<<<< HEAD
            input: DutchInput(tokenIn1, inputAmount, inputAmount),
            outputs: OutputsBuilder.singleDutch(NATIVE, ONE * 2, ONE * 2, maker1)
=======
            input: DutchInput(address(tokenIn1), inputAmount, inputAmount),
            outputs: OutputsBuilder.singleDutch(NATIVE, ONE * 2, ONE * 2, swapper1)
>>>>>>> 91f6fbca
        });
        SignedOrder[] memory signedOrders = new SignedOrder[](2);
        signedOrders[0] = SignedOrder(abi.encode(order1), signOrder(swapperPrivateKey1, address(permit2), order1));
        signedOrders[1] = SignedOrder(abi.encode(order2), signOrder(swapperPrivateKey1, address(permit2), order2));

<<<<<<< HEAD
        vm.prank(directTaker);
        snapStart("DirectTakerFillMacroTestEth2Outputs");
        reactor.executeBatch{value: ONE * 3}(signedOrders, IReactorCallback(address(1)), bytes(""));
=======
        vm.prank(directFiller);
        snapStart("DirectFillerFillMacroTestEth2Outputs");
        reactor.executeBatch{value: ONE * 3}(signedOrders, address(1), bytes(""));
>>>>>>> 91f6fbca
        snapEnd();
        assertEq(tokenIn1.balanceOf(directFiller), 2 * inputAmount);
        assertEq(swapper1.balance, 3 * ONE);
    }

    // The same setup as testEth2Outputs, but filler sends insufficient eth. However, there was already ETH in
    // the reactor to cover the difference, so the revert we expect is `InsufficientEth` instead of `EtherSendFail`.
    function testEth2OutputsInsufficientEthSentButEthInReactor() public {
        uint256 inputAmount = 10 ** 18;

        tokenIn1.mint(address(swapper1), inputAmount * 2);
        vm.deal(directFiller, ONE * 3);
        vm.deal(address(reactor), ONE);

        DutchLimitOrder memory order1 = DutchLimitOrder({
            info: OrderInfoBuilder.init(address(reactor)).withSwapper(swapper1).withDeadline(block.timestamp + 100),
            startTime: block.timestamp,
            endTime: block.timestamp + 100,
<<<<<<< HEAD
            input: DutchInput(tokenIn1, inputAmount, inputAmount),
            outputs: OutputsBuilder.singleDutch(NATIVE, ONE, ONE, maker1)
=======
            input: DutchInput(address(tokenIn1), inputAmount, inputAmount),
            outputs: OutputsBuilder.singleDutch(NATIVE, ONE, ONE, swapper1)
>>>>>>> 91f6fbca
        });
        DutchLimitOrder memory order2 = DutchLimitOrder({
            info: OrderInfoBuilder.init(address(reactor)).withSwapper(swapper1).withDeadline(block.timestamp + 100)
                .withNonce(1),
            startTime: block.timestamp,
            endTime: block.timestamp + 100,
<<<<<<< HEAD
            input: DutchInput(tokenIn1, inputAmount, inputAmount),
            outputs: OutputsBuilder.singleDutch(NATIVE, ONE * 2, ONE * 2, maker1)
=======
            input: DutchInput(address(tokenIn1), inputAmount, inputAmount),
            outputs: OutputsBuilder.singleDutch(NATIVE, ONE * 2, ONE * 2, swapper1)
>>>>>>> 91f6fbca
        });
        SignedOrder[] memory signedOrders = new SignedOrder[](2);
        signedOrders[0] = SignedOrder(abi.encode(order1), signOrder(swapperPrivateKey1, address(permit2), order1));
        signedOrders[1] = SignedOrder(abi.encode(order2), signOrder(swapperPrivateKey1, address(permit2), order2));

        vm.prank(directFiller);
        vm.expectRevert(BaseReactor.InsufficientEth.selector);
        reactor.executeBatch{value: ONE * 3 - 1}(signedOrders, IReactorCallback(address(1)), bytes(""));
    }

    // Fill 2 orders, with ETH and ERC20 outputs:
    // 1st order: from swapper1, input = 1 tokenIn1, output = 1 tokenOut1
    // 2nd order: from swapper2, input = 1 tokenIn1, output = [1 ETH, 0.05 ETH (fee)]
    function testEthOutputMixedOutputsAndFees() public {
        tokenIn1.mint(address(swapper1), ONE);
        tokenIn1.mint(address(swapper2), ONE);
        tokenOut1.mint(address(directFiller), ONE);
        vm.deal(directFiller, 2 * ONE);

        DutchLimitOrder memory order1 = DutchLimitOrder({
            info: OrderInfoBuilder.init(address(reactor)).withSwapper(swapper1).withDeadline(block.timestamp + 100),
            startTime: block.timestamp,
            endTime: block.timestamp + 100,
<<<<<<< HEAD
            input: DutchInput(tokenIn1, ONE, ONE),
            outputs: OutputsBuilder.singleDutch(address(tokenOut1), ONE, ONE, maker1)
=======
            input: DutchInput(address(tokenIn1), ONE, ONE),
            outputs: OutputsBuilder.singleDutch(address(tokenOut1), ONE, ONE, swapper1)
>>>>>>> 91f6fbca
        });
        DutchOutput[] memory order2DutchOutputs = new DutchOutput[](2);
        order2DutchOutputs[0] = DutchOutput(NATIVE, ONE, ONE, swapper2, false);
        order2DutchOutputs[1] = DutchOutput(NATIVE, ONE / 20, ONE / 20, swapper2, true);
        DutchLimitOrder memory order2 = DutchLimitOrder({
            info: OrderInfoBuilder.init(address(reactor)).withSwapper(swapper2).withDeadline(block.timestamp + 100),
            startTime: block.timestamp,
            endTime: block.timestamp + 100,
            input: DutchInput(tokenIn1, ONE, ONE),
            outputs: order2DutchOutputs
        });
        SignedOrder[] memory signedOrders = new SignedOrder[](2);
        signedOrders[0] = SignedOrder(abi.encode(order1), signOrder(swapperPrivateKey1, address(permit2), order1));
        signedOrders[1] = SignedOrder(abi.encode(order2), signOrder(swapperPrivateKey2, address(permit2), order2));

<<<<<<< HEAD
        vm.prank(directTaker);
        snapStart("DirectTakerFillMacroTestEthOutputMixedOutputsAndFees");
        reactor.executeBatch{value: ONE * 21 / 20}(signedOrders, IReactorCallback(address(1)), bytes(""));
=======
        vm.prank(directFiller);
        snapStart("DirectFillerFillMacroTestEthOutputMixedOutputsAndFees");
        reactor.executeBatch{value: ONE * 21 / 20}(signedOrders, address(1), bytes(""));
>>>>>>> 91f6fbca
        snapEnd();
        assertEq(tokenIn1.balanceOf(directFiller), 2 * ONE);
        assertEq(swapper2.balance, ONE);
        assertEq(address(reactor).balance, ONE / 20);
        assertEq(tokenOut1.balanceOf(swapper1), ONE);
        assertEq(directFiller.balance, ONE * 19 / 20);
        assertEq(IPSFees(reactor).feesOwed(NATIVE, swapper2), 25000000000000000);
    }
}<|MERGE_RESOLUTION|>--- conflicted
+++ resolved
@@ -67,23 +67,13 @@
             info: OrderInfoBuilder.init(address(reactor)).withSwapper(swapper1).withDeadline(block.timestamp + 100),
             startTime: block.timestamp - 100,
             endTime: block.timestamp + 100,
-<<<<<<< HEAD
-            input: DutchInput(tokenIn1, ONE, ONE),
-            outputs: OutputsBuilder.singleDutch(NATIVE, ONE, 0, maker1)
-        });
-        snapStart("EthOutputTestEthOutput");
-        reactor.execute(
-            SignedOrder(abi.encode(order), signOrder(makerPrivateKey1, address(permit2), order)),
-            fillContract,
-=======
-            input: DutchInput(address(tokenIn1), ONE, ONE),
+            input: DutchInput(tokenIn1, ONE, ONE),
             outputs: OutputsBuilder.singleDutch(NATIVE, ONE, 0, swapper1)
         });
         snapStart("EthOutputTestEthOutput");
         reactor.execute(
             SignedOrder(abi.encode(order), signOrder(swapperPrivateKey1, address(permit2), order)),
-            address(fillContract),
->>>>>>> 91f6fbca
+            fillContract,
             bytes("")
         );
         snapEnd();
@@ -117,26 +107,16 @@
             info: OrderInfoBuilder.init(address(reactor)).withSwapper(swapper2).withDeadline(block.timestamp + 100),
             startTime: block.timestamp,
             endTime: block.timestamp + 100,
-<<<<<<< HEAD
             input: DutchInput(tokenIn1, 2 * ONE, 2 * ONE),
-            outputs: OutputsBuilder.singleDutch(NATIVE, 3 * ONE, 3 * ONE, maker2)
-=======
-            input: DutchInput(address(tokenIn1), 2 * ONE, 2 * ONE),
             outputs: OutputsBuilder.singleDutch(NATIVE, 3 * ONE, 3 * ONE, swapper2)
->>>>>>> 91f6fbca
         });
         DutchLimitOrder memory order3 = DutchLimitOrder({
             info: OrderInfoBuilder.init(address(reactor)).withSwapper(swapper2).withDeadline(block.timestamp + 100)
                 .withNonce(1),
             startTime: block.timestamp,
             endTime: block.timestamp + 100,
-<<<<<<< HEAD
             input: DutchInput(tokenIn1, 3 * ONE, 3 * ONE),
-            outputs: OutputsBuilder.singleDutch(address(tokenOut1), 4 * ONE, 4 * ONE, maker2)
-=======
-            input: DutchInput(address(tokenIn1), 3 * ONE, 3 * ONE),
             outputs: OutputsBuilder.singleDutch(address(tokenOut1), 4 * ONE, 4 * ONE, swapper2)
->>>>>>> 91f6fbca
         });
 
         SignedOrder[] memory signedOrders = new SignedOrder[](3);
@@ -177,26 +157,16 @@
             info: OrderInfoBuilder.init(address(reactor)).withSwapper(swapper2).withDeadline(block.timestamp + 100),
             startTime: block.timestamp,
             endTime: block.timestamp + 100,
-<<<<<<< HEAD
             input: DutchInput(tokenIn1, 2 * ONE, 2 * ONE),
-            outputs: OutputsBuilder.singleDutch(NATIVE, 3 * ONE, 3 * ONE, maker2)
-=======
-            input: DutchInput(address(tokenIn1), 2 * ONE, 2 * ONE),
             outputs: OutputsBuilder.singleDutch(NATIVE, 3 * ONE, 3 * ONE, swapper2)
->>>>>>> 91f6fbca
         });
         DutchLimitOrder memory order3 = DutchLimitOrder({
             info: OrderInfoBuilder.init(address(reactor)).withSwapper(swapper2).withDeadline(block.timestamp + 100)
                 .withNonce(1),
             startTime: block.timestamp,
             endTime: block.timestamp + 100,
-<<<<<<< HEAD
             input: DutchInput(tokenIn1, 3 * ONE, 3 * ONE),
-            outputs: OutputsBuilder.singleDutch(address(tokenOut1), 4 * ONE, 4 * ONE, maker2)
-=======
-            input: DutchInput(address(tokenIn1), 3 * ONE, 3 * ONE),
             outputs: OutputsBuilder.singleDutch(address(tokenOut1), 4 * ONE, 4 * ONE, swapper2)
->>>>>>> 91f6fbca
         });
 
         SignedOrder[] memory signedOrders = new SignedOrder[](3);
@@ -231,26 +201,16 @@
             info: OrderInfoBuilder.init(address(reactor)).withSwapper(swapper2).withDeadline(block.timestamp + 100),
             startTime: block.timestamp,
             endTime: block.timestamp + 100,
-<<<<<<< HEAD
             input: DutchInput(tokenIn1, 2 * ONE, 2 * ONE),
-            outputs: OutputsBuilder.singleDutch(NATIVE, 3 * ONE, 3 * ONE, maker2)
-=======
-            input: DutchInput(address(tokenIn1), 2 * ONE, 2 * ONE),
             outputs: OutputsBuilder.singleDutch(NATIVE, 3 * ONE, 3 * ONE, swapper2)
->>>>>>> 91f6fbca
         });
         DutchLimitOrder memory order3 = DutchLimitOrder({
             info: OrderInfoBuilder.init(address(reactor)).withSwapper(swapper2).withDeadline(block.timestamp + 100)
                 .withNonce(1),
             startTime: block.timestamp,
             endTime: block.timestamp + 100,
-<<<<<<< HEAD
             input: DutchInput(tokenIn1, 3 * ONE, 3 * ONE),
-            outputs: OutputsBuilder.singleDutch(address(tokenOut1), 4 * ONE, 4 * ONE, maker2)
-=======
-            input: DutchInput(address(tokenIn1), 3 * ONE, 3 * ONE),
             outputs: OutputsBuilder.singleDutch(address(tokenOut1), 4 * ONE, 4 * ONE, swapper2)
->>>>>>> 91f6fbca
         });
 
         SignedOrder[] memory signedOrders = new SignedOrder[](3);
@@ -326,25 +286,15 @@
             info: OrderInfoBuilder.init(address(reactor)).withSwapper(swapper1).withDeadline(block.timestamp + 100),
             startTime: block.timestamp,
             endTime: block.timestamp + 100,
-<<<<<<< HEAD
-            input: DutchInput(tokenIn1, inputAmount, inputAmount),
-            outputs: OutputsBuilder.singleDutch(NATIVE, outputAmount, outputAmount, maker1)
-=======
-            input: DutchInput(address(tokenIn1), inputAmount, inputAmount),
+            input: DutchInput(tokenIn1, inputAmount, inputAmount),
             outputs: OutputsBuilder.singleDutch(NATIVE, outputAmount, outputAmount, swapper1)
->>>>>>> 91f6fbca
         });
 
         vm.prank(directFiller);
         snapStart("DirectFillerFillMacroTestEth1Output");
         reactor.execute{value: outputAmount}(
-<<<<<<< HEAD
-            SignedOrder(abi.encode(order), signOrder(makerPrivateKey1, address(permit2), order)),
+            SignedOrder(abi.encode(order), signOrder(swapperPrivateKey1, address(permit2), order)),
             IReactorCallback(address(1)),
-=======
-            SignedOrder(abi.encode(order), signOrder(swapperPrivateKey1, address(permit2), order)),
-            address(1),
->>>>>>> 91f6fbca
             bytes("")
         );
         snapEnd();
@@ -363,24 +313,14 @@
             info: OrderInfoBuilder.init(address(reactor)).withSwapper(swapper1).withDeadline(block.timestamp + 100),
             startTime: block.timestamp,
             endTime: block.timestamp + 100,
-<<<<<<< HEAD
-            input: DutchInput(tokenIn1, inputAmount, inputAmount),
-            outputs: OutputsBuilder.singleDutch(NATIVE, outputAmount, outputAmount, maker1)
-=======
-            input: DutchInput(address(tokenIn1), inputAmount, inputAmount),
+            input: DutchInput(tokenIn1, inputAmount, inputAmount),
             outputs: OutputsBuilder.singleDutch(NATIVE, outputAmount, outputAmount, swapper1)
->>>>>>> 91f6fbca
         });
 
         vm.prank(directFiller);
         reactor.execute{value: outputAmount * 2}(
-<<<<<<< HEAD
-            SignedOrder(abi.encode(order), signOrder(makerPrivateKey1, address(permit2), order)),
+            SignedOrder(abi.encode(order), signOrder(swapperPrivateKey1, address(permit2), order)),
             IReactorCallback(address(1)),
-=======
-            SignedOrder(abi.encode(order), signOrder(swapperPrivateKey1, address(permit2), order)),
-            address(1),
->>>>>>> 91f6fbca
             bytes("")
         );
         // check directFiller received refund
@@ -401,27 +341,15 @@
             info: OrderInfoBuilder.init(address(reactor)).withSwapper(swapper1).withDeadline(block.timestamp + 100),
             startTime: block.timestamp,
             endTime: block.timestamp + 100,
-<<<<<<< HEAD
-            input: DutchInput(tokenIn1, inputAmount, inputAmount),
-            outputs: OutputsBuilder.singleDutch(NATIVE, outputAmount, outputAmount, maker1)
-        });
-
-        vm.prank(directTaker);
+            input: DutchInput(tokenIn1, inputAmount, inputAmount),
+            outputs: OutputsBuilder.singleDutch(NATIVE, outputAmount, outputAmount, swapper1)
+        });
+
+        vm.prank(directFiller);
         vm.expectRevert(CurrencyLibrary.NotEnoughETHDirectTaker.selector);
         reactor.execute{value: outputAmount - 1}(
-            SignedOrder(abi.encode(order), signOrder(makerPrivateKey1, address(permit2), order)),
+            SignedOrder(abi.encode(order), signOrder(swapperPrivateKey1, address(permit2), order)),
             IReactorCallback(address(1)),
-=======
-            input: DutchInput(address(tokenIn1), inputAmount, inputAmount),
-            outputs: OutputsBuilder.singleDutch(NATIVE, outputAmount, outputAmount, swapper1)
-        });
-
-        vm.prank(directFiller);
-        vm.expectRevert(CurrencyLibrary.NativeTransferFailed.selector);
-        reactor.execute{value: outputAmount - 1}(
-            SignedOrder(abi.encode(order), signOrder(swapperPrivateKey1, address(permit2), order)),
-            address(1),
->>>>>>> 91f6fbca
             bytes("")
         );
     }
@@ -437,40 +365,24 @@
             info: OrderInfoBuilder.init(address(reactor)).withSwapper(swapper1).withDeadline(block.timestamp + 100),
             startTime: block.timestamp,
             endTime: block.timestamp + 100,
-<<<<<<< HEAD
-            input: DutchInput(tokenIn1, inputAmount, inputAmount),
-            outputs: OutputsBuilder.singleDutch(NATIVE, ONE, ONE, maker1)
-=======
-            input: DutchInput(address(tokenIn1), inputAmount, inputAmount),
+            input: DutchInput(tokenIn1, inputAmount, inputAmount),
             outputs: OutputsBuilder.singleDutch(NATIVE, ONE, ONE, swapper1)
->>>>>>> 91f6fbca
         });
         DutchLimitOrder memory order2 = DutchLimitOrder({
             info: OrderInfoBuilder.init(address(reactor)).withSwapper(swapper1).withDeadline(block.timestamp + 100)
                 .withNonce(1),
             startTime: block.timestamp,
             endTime: block.timestamp + 100,
-<<<<<<< HEAD
-            input: DutchInput(tokenIn1, inputAmount, inputAmount),
-            outputs: OutputsBuilder.singleDutch(NATIVE, ONE * 2, ONE * 2, maker1)
-=======
-            input: DutchInput(address(tokenIn1), inputAmount, inputAmount),
+            input: DutchInput(tokenIn1, inputAmount, inputAmount),
             outputs: OutputsBuilder.singleDutch(NATIVE, ONE * 2, ONE * 2, swapper1)
->>>>>>> 91f6fbca
         });
         SignedOrder[] memory signedOrders = new SignedOrder[](2);
         signedOrders[0] = SignedOrder(abi.encode(order1), signOrder(swapperPrivateKey1, address(permit2), order1));
         signedOrders[1] = SignedOrder(abi.encode(order2), signOrder(swapperPrivateKey1, address(permit2), order2));
 
-<<<<<<< HEAD
-        vm.prank(directTaker);
-        snapStart("DirectTakerFillMacroTestEth2Outputs");
+        vm.prank(directFiller);
+        snapStart("DirectFillerFillMacroTestEth2Outputs");
         reactor.executeBatch{value: ONE * 3}(signedOrders, IReactorCallback(address(1)), bytes(""));
-=======
-        vm.prank(directFiller);
-        snapStart("DirectFillerFillMacroTestEth2Outputs");
-        reactor.executeBatch{value: ONE * 3}(signedOrders, address(1), bytes(""));
->>>>>>> 91f6fbca
         snapEnd();
         assertEq(tokenIn1.balanceOf(directFiller), 2 * inputAmount);
         assertEq(swapper1.balance, 3 * ONE);
@@ -489,26 +401,16 @@
             info: OrderInfoBuilder.init(address(reactor)).withSwapper(swapper1).withDeadline(block.timestamp + 100),
             startTime: block.timestamp,
             endTime: block.timestamp + 100,
-<<<<<<< HEAD
-            input: DutchInput(tokenIn1, inputAmount, inputAmount),
-            outputs: OutputsBuilder.singleDutch(NATIVE, ONE, ONE, maker1)
-=======
-            input: DutchInput(address(tokenIn1), inputAmount, inputAmount),
+            input: DutchInput(tokenIn1, inputAmount, inputAmount),
             outputs: OutputsBuilder.singleDutch(NATIVE, ONE, ONE, swapper1)
->>>>>>> 91f6fbca
         });
         DutchLimitOrder memory order2 = DutchLimitOrder({
             info: OrderInfoBuilder.init(address(reactor)).withSwapper(swapper1).withDeadline(block.timestamp + 100)
                 .withNonce(1),
             startTime: block.timestamp,
             endTime: block.timestamp + 100,
-<<<<<<< HEAD
-            input: DutchInput(tokenIn1, inputAmount, inputAmount),
-            outputs: OutputsBuilder.singleDutch(NATIVE, ONE * 2, ONE * 2, maker1)
-=======
-            input: DutchInput(address(tokenIn1), inputAmount, inputAmount),
+            input: DutchInput(tokenIn1, inputAmount, inputAmount),
             outputs: OutputsBuilder.singleDutch(NATIVE, ONE * 2, ONE * 2, swapper1)
->>>>>>> 91f6fbca
         });
         SignedOrder[] memory signedOrders = new SignedOrder[](2);
         signedOrders[0] = SignedOrder(abi.encode(order1), signOrder(swapperPrivateKey1, address(permit2), order1));
@@ -532,13 +434,8 @@
             info: OrderInfoBuilder.init(address(reactor)).withSwapper(swapper1).withDeadline(block.timestamp + 100),
             startTime: block.timestamp,
             endTime: block.timestamp + 100,
-<<<<<<< HEAD
-            input: DutchInput(tokenIn1, ONE, ONE),
-            outputs: OutputsBuilder.singleDutch(address(tokenOut1), ONE, ONE, maker1)
-=======
-            input: DutchInput(address(tokenIn1), ONE, ONE),
+            input: DutchInput(tokenIn1, ONE, ONE),
             outputs: OutputsBuilder.singleDutch(address(tokenOut1), ONE, ONE, swapper1)
->>>>>>> 91f6fbca
         });
         DutchOutput[] memory order2DutchOutputs = new DutchOutput[](2);
         order2DutchOutputs[0] = DutchOutput(NATIVE, ONE, ONE, swapper2, false);
@@ -554,15 +451,9 @@
         signedOrders[0] = SignedOrder(abi.encode(order1), signOrder(swapperPrivateKey1, address(permit2), order1));
         signedOrders[1] = SignedOrder(abi.encode(order2), signOrder(swapperPrivateKey2, address(permit2), order2));
 
-<<<<<<< HEAD
-        vm.prank(directTaker);
-        snapStart("DirectTakerFillMacroTestEthOutputMixedOutputsAndFees");
+        vm.prank(directFiller);
+        snapStart("DirectFillerFillMacroTestEthOutputMixedOutputsAndFees");
         reactor.executeBatch{value: ONE * 21 / 20}(signedOrders, IReactorCallback(address(1)), bytes(""));
-=======
-        vm.prank(directFiller);
-        snapStart("DirectFillerFillMacroTestEthOutputMixedOutputsAndFees");
-        reactor.executeBatch{value: ONE * 21 / 20}(signedOrders, address(1), bytes(""));
->>>>>>> 91f6fbca
         snapEnd();
         assertEq(tokenIn1.balanceOf(directFiller), 2 * ONE);
         assertEq(swapper2.balance, ONE);
