--- conflicted
+++ resolved
@@ -50,15 +50,9 @@
         swapperPrivateKey2 = 0x12341235;
         swapper2 = vm.addr(swapperPrivateKey2);
         permit2 = IAllowanceTransfer(deployPermit2());
-<<<<<<< HEAD
         reactor = new DutchLimitOrderReactor(address(permit2), PROTOCOL_FEE_OWNER);
-        tokenIn1.forceApprove(maker1, address(permit2), type(uint256).max);
-        tokenIn1.forceApprove(maker2, address(permit2), type(uint256).max);
-=======
-        reactor = new DutchLimitOrderReactor(address(permit2), PROTOCOL_FEE_BPS, PROTOCOL_FEE_RECIPIENT);
         tokenIn1.forceApprove(swapper1, address(permit2), type(uint256).max);
         tokenIn1.forceApprove(swapper2, address(permit2), type(uint256).max);
->>>>>>> 91f6fbca
     }
 
     // Fill one order (from swapper1, input = 1 tokenIn, output = 0.5 ETH (starts at 1 but decays to 0.5))
@@ -98,13 +92,8 @@
         vm.deal(address(fillContract), ONE * 5);
 
         DutchOutput[] memory dutchOutputs = new DutchOutput[](2);
-<<<<<<< HEAD
-        dutchOutputs[0] = DutchOutput(NATIVE, 2 * ONE, 2 * ONE, maker1);
-        dutchOutputs[1] = DutchOutput(address(tokenOut1), 3 * ONE, 3 * ONE, maker1);
-=======
-        dutchOutputs[0] = DutchOutput(NATIVE, 2 * ONE, 2 * ONE, swapper1, false);
-        dutchOutputs[1] = DutchOutput(address(tokenOut1), 3 * ONE, 3 * ONE, swapper1, false);
->>>>>>> 91f6fbca
+        dutchOutputs[0] = DutchOutput(NATIVE, 2 * ONE, 2 * ONE, swapper1);
+        dutchOutputs[1] = DutchOutput(address(tokenOut1), 3 * ONE, 3 * ONE, swapper1);
         DutchLimitOrder memory order1 = DutchLimitOrder({
             info: OrderInfoBuilder.init(address(reactor)).withSwapper(swapper1).withDeadline(block.timestamp + 100),
             startTime: block.timestamp,
@@ -153,13 +142,8 @@
         vm.deal(address(fillContract), ONE * 4);
 
         DutchOutput[] memory dutchOutputs = new DutchOutput[](2);
-<<<<<<< HEAD
-        dutchOutputs[0] = DutchOutput(NATIVE, 2 * ONE, 2 * ONE, maker1);
-        dutchOutputs[1] = DutchOutput(address(tokenOut1), 3 * ONE, 3 * ONE, maker1);
-=======
-        dutchOutputs[0] = DutchOutput(NATIVE, 2 * ONE, 2 * ONE, swapper1, false);
-        dutchOutputs[1] = DutchOutput(address(tokenOut1), 3 * ONE, 3 * ONE, swapper1, false);
->>>>>>> 91f6fbca
+        dutchOutputs[0] = DutchOutput(NATIVE, 2 * ONE, 2 * ONE, swapper1);
+        dutchOutputs[1] = DutchOutput(address(tokenOut1), 3 * ONE, 3 * ONE, swapper1);
         DutchLimitOrder memory order1 = DutchLimitOrder({
             info: OrderInfoBuilder.init(address(reactor)).withSwapper(swapper1).withDeadline(block.timestamp + 100),
             startTime: block.timestamp,
@@ -202,13 +186,8 @@
         vm.deal(address(reactor), ONE * 100);
 
         DutchOutput[] memory dutchOutputs = new DutchOutput[](2);
-<<<<<<< HEAD
-        dutchOutputs[0] = DutchOutput(NATIVE, 2 * ONE, 2 * ONE, maker1);
-        dutchOutputs[1] = DutchOutput(address(tokenOut1), 3 * ONE, 3 * ONE, maker1);
-=======
-        dutchOutputs[0] = DutchOutput(NATIVE, 2 * ONE, 2 * ONE, swapper1, false);
-        dutchOutputs[1] = DutchOutput(address(tokenOut1), 3 * ONE, 3 * ONE, swapper1, false);
->>>>>>> 91f6fbca
+        dutchOutputs[0] = DutchOutput(NATIVE, 2 * ONE, 2 * ONE, swapper1);
+        dutchOutputs[1] = DutchOutput(address(tokenOut1), 3 * ONE, 3 * ONE, swapper1);
         DutchLimitOrder memory order1 = DutchLimitOrder({
             info: OrderInfoBuilder.init(address(reactor)).withSwapper(swapper1).withDeadline(block.timestamp + 100),
             startTime: block.timestamp,
@@ -276,18 +255,7 @@
         swapper2 = vm.addr(swapperPrivateKey2);
         directFiller = address(888);
         permit2 = IAllowanceTransfer(deployPermit2());
-<<<<<<< HEAD
         reactor = new DutchLimitOrderReactor(address(permit2), PROTOCOL_FEE_OWNER);
-        tokenIn1.forceApprove(maker1, address(permit2), type(uint256).max);
-        tokenIn1.forceApprove(maker2, address(permit2), type(uint256).max);
-        tokenIn2.forceApprove(maker2, address(permit2), type(uint256).max);
-        tokenIn3.forceApprove(maker2, address(permit2), type(uint256).max);
-        tokenOut1.forceApprove(directTaker, address(permit2), type(uint256).max);
-        tokenOut2.forceApprove(directTaker, address(permit2), type(uint256).max);
-        tokenOut3.forceApprove(directTaker, address(permit2), type(uint256).max);
-        vm.prank(directTaker);
-=======
-        reactor = new DutchLimitOrderReactor(address(permit2), PROTOCOL_FEE_BPS, PROTOCOL_FEE_RECIPIENT);
         tokenIn1.forceApprove(swapper1, address(permit2), type(uint256).max);
         tokenIn1.forceApprove(swapper2, address(permit2), type(uint256).max);
         tokenIn2.forceApprove(swapper2, address(permit2), type(uint256).max);
@@ -296,7 +264,6 @@
         tokenOut2.forceApprove(directFiller, address(permit2), type(uint256).max);
         tokenOut3.forceApprove(directFiller, address(permit2), type(uint256).max);
         vm.prank(directFiller);
->>>>>>> 91f6fbca
         permit2.approve(address(tokenOut1), address(reactor), type(uint160).max, type(uint48).max);
         vm.prank(directFiller);
         permit2.approve(address(tokenOut2), address(reactor), type(uint160).max, type(uint48).max);
@@ -450,49 +417,4 @@
         vm.expectRevert(BaseReactor.InsufficientEth.selector);
         reactor.executeBatch{value: ONE * 3 - 1}(signedOrders, address(1), bytes(""));
     }
-<<<<<<< HEAD
-=======
-
-    // Fill 2 orders, with ETH and ERC20 outputs:
-    // 1st order: from swapper1, input = 1 tokenIn1, output = 1 tokenOut1
-    // 2nd order: from swapper2, input = 1 tokenIn1, output = [1 ETH, 0.05 ETH (fee)]
-    function testEthOutputMixedOutputsAndFees() public {
-        tokenIn1.mint(address(swapper1), ONE);
-        tokenIn1.mint(address(swapper2), ONE);
-        tokenOut1.mint(address(directFiller), ONE);
-        vm.deal(directFiller, 2 * ONE);
-
-        DutchLimitOrder memory order1 = DutchLimitOrder({
-            info: OrderInfoBuilder.init(address(reactor)).withSwapper(swapper1).withDeadline(block.timestamp + 100),
-            startTime: block.timestamp,
-            endTime: block.timestamp + 100,
-            input: DutchInput(address(tokenIn1), ONE, ONE),
-            outputs: OutputsBuilder.singleDutch(address(tokenOut1), ONE, ONE, swapper1)
-        });
-        DutchOutput[] memory order2DutchOutputs = new DutchOutput[](2);
-        order2DutchOutputs[0] = DutchOutput(NATIVE, ONE, ONE, swapper2, false);
-        order2DutchOutputs[1] = DutchOutput(NATIVE, ONE / 20, ONE / 20, swapper2, true);
-        DutchLimitOrder memory order2 = DutchLimitOrder({
-            info: OrderInfoBuilder.init(address(reactor)).withSwapper(swapper2).withDeadline(block.timestamp + 100),
-            startTime: block.timestamp,
-            endTime: block.timestamp + 100,
-            input: DutchInput(address(tokenIn1), ONE, ONE),
-            outputs: order2DutchOutputs
-        });
-        SignedOrder[] memory signedOrders = new SignedOrder[](2);
-        signedOrders[0] = SignedOrder(abi.encode(order1), signOrder(swapperPrivateKey1, address(permit2), order1));
-        signedOrders[1] = SignedOrder(abi.encode(order2), signOrder(swapperPrivateKey2, address(permit2), order2));
-
-        vm.prank(directFiller);
-        snapStart("DirectFillerFillMacroTestEthOutputMixedOutputsAndFees");
-        reactor.executeBatch{value: ONE * 21 / 20}(signedOrders, address(1), bytes(""));
-        snapEnd();
-        assertEq(tokenIn1.balanceOf(directFiller), 2 * ONE);
-        assertEq(swapper2.balance, ONE);
-        assertEq(address(reactor).balance, ONE / 20);
-        assertEq(tokenOut1.balanceOf(swapper1), ONE);
-        assertEq(directFiller.balance, ONE * 19 / 20);
-        assertEq(IPSFees(reactor).feesOwed(NATIVE, swapper2), 25000000000000000);
-    }
->>>>>>> 91f6fbca
 }