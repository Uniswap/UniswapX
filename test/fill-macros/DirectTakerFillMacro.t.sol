--- conflicted
+++ resolved
@@ -59,18 +59,7 @@
         swapper2 = vm.addr(swapperPrivateKey2);
         directFiller = address(888);
         permit2 = IAllowanceTransfer(deployPermit2());
-<<<<<<< HEAD
         reactor = new DutchLimitOrderReactor(address(permit2), PROTOCOL_FEE_OWNER);
-        tokenIn1.forceApprove(maker1, address(permit2), type(uint256).max);
-        tokenIn1.forceApprove(maker2, address(permit2), type(uint256).max);
-        tokenIn2.forceApprove(maker2, address(permit2), type(uint256).max);
-        tokenIn3.forceApprove(maker2, address(permit2), type(uint256).max);
-        tokenOut1.forceApprove(directTaker, address(permit2), type(uint256).max);
-        tokenOut2.forceApprove(directTaker, address(permit2), type(uint256).max);
-        tokenOut3.forceApprove(directTaker, address(permit2), type(uint256).max);
-        vm.prank(directTaker);
-=======
-        reactor = new DutchLimitOrderReactor(address(permit2), PROTOCOL_FEE_BPS, PROTOCOL_FEE_RECIPIENT);
         tokenIn1.forceApprove(swapper1, address(permit2), type(uint256).max);
         tokenIn1.forceApprove(swapper2, address(permit2), type(uint256).max);
         tokenIn2.forceApprove(swapper2, address(permit2), type(uint256).max);
@@ -79,7 +68,6 @@
         tokenOut2.forceApprove(directFiller, address(permit2), type(uint256).max);
         tokenOut3.forceApprove(directFiller, address(permit2), type(uint256).max);
         vm.prank(directFiller);
->>>>>>> 91f6fbca
         permit2.approve(address(tokenOut1), address(reactor), type(uint160).max, type(uint48).max);
         vm.prank(directFiller);
         permit2.approve(address(tokenOut2), address(reactor), type(uint160).max, type(uint48).max);
@@ -127,21 +115,12 @@
         uint256 inputAmount = 10 ** 18;
         uint256 outputAmount = 2 * inputAmount;
 
-<<<<<<< HEAD
-        tokenIn1.mint(address(maker1), inputAmount);
-        tokenOut1.mint(directTaker, outputAmount * (10000 + feeBps) / 10000);
+        tokenIn1.mint(address(swapper1), inputAmount);
+        tokenOut1.mint(directFiller, outputAmount * (10000 + feeBps) / 10000);
 
         DutchOutput[] memory dutchOutputs = new DutchOutput[](2);
-        dutchOutputs[0] = DutchOutput(address(tokenOut1), outputAmount * 9 / 10, outputAmount * 9 / 10, maker1);
-        dutchOutputs[1] = DutchOutput(address(tokenOut1), outputAmount / 10, outputAmount / 10, maker1);
-=======
-        tokenIn1.mint(address(swapper1), inputAmount);
-        tokenOut1.mint(directFiller, outputAmount);
-
-        DutchOutput[] memory dutchOutputs = new DutchOutput[](2);
-        dutchOutputs[0] = DutchOutput(address(tokenOut1), outputAmount * 9 / 10, outputAmount * 9 / 10, swapper1, false);
-        dutchOutputs[1] = DutchOutput(address(tokenOut1), outputAmount / 10, outputAmount / 10, swapper1, true);
->>>>>>> 91f6fbca
+        dutchOutputs[0] = DutchOutput(address(tokenOut1), outputAmount * 9 / 10, outputAmount * 9 / 10, swapper1);
+        dutchOutputs[1] = DutchOutput(address(tokenOut1), outputAmount / 10, outputAmount / 10, swapper1);
         DutchLimitOrder memory order = DutchLimitOrder({
             info: OrderInfoBuilder.init(address(reactor)).withSwapper(swapper1).withDeadline(block.timestamp + 100),
             startTime: block.timestamp,
@@ -158,15 +137,9 @@
             bytes("")
         );
         snapEnd();
-<<<<<<< HEAD
-        assertEq(tokenOut1.balanceOf(maker1), outputAmount);
+        assertEq(tokenOut1.balanceOf(swapper1), outputAmount);
         assertEq(tokenOut1.balanceOf(address(feeRecipient)), outputAmount * feeBps / 10000);
-        assertEq(tokenIn1.balanceOf(directTaker), inputAmount);
-=======
-        assertEq(tokenOut1.balanceOf(swapper1), outputAmount * 9 / 10);
-        assertEq(tokenOut1.balanceOf(address(reactor)), outputAmount / 10);
         assertEq(tokenIn1.balanceOf(directFiller), inputAmount);
->>>>>>> 91f6fbca
     }
 
     // Execute two orders.
@@ -186,13 +159,8 @@
             outputs: OutputsBuilder.singleDutch(address(tokenOut1), ONE * 2, ONE * 2, swapper1)
         });
         DutchOutput[] memory order2Outputs = new DutchOutput[](2);
-<<<<<<< HEAD
-        order2Outputs[0] = DutchOutput(address(tokenOut1), ONE, ONE, maker2);
-        order2Outputs[1] = DutchOutput(address(tokenOut2), ONE * 3, ONE * 3, maker2);
-=======
-        order2Outputs[0] = DutchOutput(address(tokenOut1), ONE, ONE, swapper2, false);
-        order2Outputs[1] = DutchOutput(address(tokenOut2), ONE * 3, ONE * 3, swapper2, false);
->>>>>>> 91f6fbca
+        order2Outputs[0] = DutchOutput(address(tokenOut1), ONE, ONE, swapper2);
+        order2Outputs[1] = DutchOutput(address(tokenOut2), ONE * 3, ONE * 3, swapper2);
         DutchLimitOrder memory order2 = DutchLimitOrder({
             info: OrderInfoBuilder.init(address(reactor)).withSwapper(swapper2).withDeadline(block.timestamp + 100),
             startTime: block.timestamp,
@@ -221,7 +189,6 @@
     // 2nd order by swapper2, input = 2 tokenIn2 and outputs = [2 tokenOut2]
     // 2nd order by swapper2, input = 3 tokenIn3 and outputs = [3 tokenOut3]
     function testThreeOrdersWithFees() public {
-<<<<<<< HEAD
         address feeRecipient = address(1);
         MockFeeController feeController = new MockFeeController(feeRecipient);
         vm.prank(PROTOCOL_FEE_OWNER);
@@ -231,28 +198,16 @@
         feeController.setFee(address(tokenIn2), address(tokenOut2), feeBps);
         feeController.setFee(address(tokenIn3), address(tokenOut3), feeBps);
 
-        tokenIn1.mint(address(maker1), ONE);
-        tokenIn2.mint(address(maker2), ONE * 2);
-        tokenIn3.mint(address(maker2), ONE * 3);
-        tokenOut1.mint(directTaker, ONE * (10000 + feeBps) / 10000);
-        tokenOut2.mint(directTaker, ONE * 2 * (10000 + feeBps) / 10000);
-        tokenOut3.mint(directTaker, ONE * 3 * (10000 + feeBps) / 10000);
+        tokenIn1.mint(address(swapper1), ONE);
+        tokenIn2.mint(address(swapper1), ONE * 2);
+        tokenIn3.mint(address(swapper1), ONE * 3);
+        tokenOut1.mint(directFiller, ONE * (10000 + feeBps) / 10000);
+        tokenOut2.mint(directFiller, ONE * 2 * (10000 + feeBps) / 10000);
+        tokenOut3.mint(directFiller, ONE * 3 * (10000 + feeBps) / 10000);
 
         DutchOutput[] memory dutchOutputs1 = new DutchOutput[](2);
-        dutchOutputs1[0] = DutchOutput(address(tokenOut1), ONE * 9 / 10, ONE * 9 / 10, maker1);
-        dutchOutputs1[1] = DutchOutput(address(tokenOut1), ONE / 10, ONE / 10, maker1);
-=======
-        tokenIn1.mint(address(swapper1), ONE);
-        tokenIn2.mint(address(swapper2), ONE * 2);
-        tokenIn3.mint(address(swapper2), ONE * 3);
-        tokenOut1.mint(directFiller, ONE);
-        tokenOut2.mint(directFiller, ONE * 2);
-        tokenOut3.mint(directFiller, ONE * 3);
-
-        DutchOutput[] memory dutchOutputs1 = new DutchOutput[](2);
-        dutchOutputs1[0] = DutchOutput(address(tokenOut1), ONE * 9 / 10, ONE * 9 / 10, swapper1, false);
-        dutchOutputs1[1] = DutchOutput(address(tokenOut1), ONE / 10, ONE / 10, swapper1, true);
->>>>>>> 91f6fbca
+        dutchOutputs1[0] = DutchOutput(address(tokenOut1), ONE * 9 / 10, ONE * 9 / 10, swapper1);
+        dutchOutputs1[1] = DutchOutput(address(tokenOut1), ONE / 10, ONE / 10, swapper1);
         DutchLimitOrder memory order1 = DutchLimitOrder({
             info: OrderInfoBuilder.init(address(reactor)).withSwapper(swapper1).withDeadline(block.timestamp + 100),
             startTime: block.timestamp,
@@ -262,13 +217,8 @@
         });
 
         DutchOutput[] memory dutchOutputs2 = new DutchOutput[](2);
-<<<<<<< HEAD
-        dutchOutputs2[0] = DutchOutput(address(tokenOut2), ONE * 2 * 9 / 10, ONE * 2 * 9 / 10, maker2);
-        dutchOutputs2[1] = DutchOutput(address(tokenOut2), ONE * 2 / 10, ONE * 2 / 10, maker2);
-=======
-        dutchOutputs2[0] = DutchOutput(address(tokenOut2), ONE * 2 * 9 / 10, ONE * 2 * 9 / 10, swapper2, false);
-        dutchOutputs2[1] = DutchOutput(address(tokenOut2), ONE * 2 / 10, ONE * 2 / 10, swapper2, true);
->>>>>>> 91f6fbca
+        dutchOutputs2[0] = DutchOutput(address(tokenOut2), ONE * 2 * 9 / 10, ONE * 2 * 9 / 10, swapper2);
+        dutchOutputs2[1] = DutchOutput(address(tokenOut2), ONE * 2 / 10, ONE * 2 / 10, swapper2);
         DutchLimitOrder memory order2 = DutchLimitOrder({
             info: OrderInfoBuilder.init(address(reactor)).withSwapper(swapper2).withDeadline(block.timestamp + 100),
             startTime: block.timestamp,
@@ -278,13 +228,8 @@
         });
 
         DutchOutput[] memory dutchOutputs3 = new DutchOutput[](2);
-<<<<<<< HEAD
-        dutchOutputs3[0] = DutchOutput(address(tokenOut3), ONE * 3 * 9 / 10, ONE * 3 * 9 / 10, maker2);
-        dutchOutputs3[1] = DutchOutput(address(tokenOut3), ONE * 3 / 10, ONE * 3 / 10, maker2);
-=======
-        dutchOutputs3[0] = DutchOutput(address(tokenOut3), ONE * 3 * 9 / 10, ONE * 3 * 9 / 10, swapper2, false);
-        dutchOutputs3[1] = DutchOutput(address(tokenOut3), ONE * 3 / 10, ONE * 3 / 10, swapper2, true);
->>>>>>> 91f6fbca
+        dutchOutputs3[0] = DutchOutput(address(tokenOut3), ONE * 3 * 9 / 10, ONE * 3 * 9 / 10, swapper2);
+        dutchOutputs3[1] = DutchOutput(address(tokenOut3), ONE * 3 / 10, ONE * 3 / 10, swapper2);
         DutchLimitOrder memory order3 = DutchLimitOrder({
             info: OrderInfoBuilder.init(address(reactor)).withSwapper(swapper2).withDeadline(block.timestamp + 100)
                 .withNonce(1),
@@ -303,21 +248,12 @@
         reactor.executeBatch(signedOrders, address(1), bytes(""));
         snapEnd();
 
-<<<<<<< HEAD
-        assertEq(tokenOut1.balanceOf(maker1), ONE);
+        assertEq(tokenOut1.balanceOf(swapper1), ONE);
         assertEq(tokenOut1.balanceOf(address(feeRecipient)), ONE * feeBps / 10000);
-        assertEq(tokenOut2.balanceOf(maker2), ONE * 2);
+        assertEq(tokenOut2.balanceOf(swapper1), ONE * 2);
         assertEq(tokenOut2.balanceOf(address(feeRecipient)), ONE * 2 * feeBps / 10000);
-        assertEq(tokenOut3.balanceOf(maker2), ONE * 3);
+        assertEq(tokenOut3.balanceOf(swapper1), ONE * 3);
         assertEq(tokenOut3.balanceOf(address(feeRecipient)), ONE * 3 * feeBps / 10000);
-=======
-        assertEq(tokenOut1.balanceOf(swapper1), ONE * 9 / 10);
-        assertEq(tokenOut1.balanceOf(address(reactor)), ONE / 10);
-        assertEq(tokenOut2.balanceOf(swapper2), ONE * 2 * 9 / 10);
-        assertEq(tokenOut2.balanceOf(address(reactor)), ONE * 2 / 10);
-        assertEq(tokenOut3.balanceOf(swapper2), ONE * 3 * 9 / 10);
-        assertEq(tokenOut3.balanceOf(address(reactor)), ONE * 3 / 10);
->>>>>>> 91f6fbca
 
         assertEq(tokenIn1.balanceOf(directFiller), ONE);
         assertEq(tokenIn2.balanceOf(directFiller), 2 * ONE);
