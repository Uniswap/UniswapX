--- conflicted
+++ resolved
@@ -182,69 +182,6 @@
         );
     }
 
-<<<<<<< HEAD
-=======
-    // There is one order with outputs of length 3. 1st output = 2 token out to swapper, 2nd output = 1 token out to
-    // swapper, 3rd output = 1 token out as a fee with recipient = address(1). At the end of the test, there will
-    // be 4 tokenIn in mockSwapRouter, 3 tokenOut in swapper, and 1 tokenOut in reactor.
-    function testExecuteOneOrderWithMultipleOutputs() public {
-        uint256 inputAmount = ONE * 4;
-        uint256[] memory startAmounts = new uint256[](3);
-        startAmounts[0] = ONE * 2;
-        startAmounts[1] = ONE;
-        startAmounts[2] = ONE;
-        uint256[] memory endAmounts = new uint256[](3);
-        endAmounts[0] = startAmounts[0];
-        endAmounts[1] = startAmounts[1];
-        endAmounts[2] = startAmounts[2];
-        DutchOutput[] memory outputs =
-            OutputsBuilder.multipleDutch(address(tokenOut), startAmounts, endAmounts, address(swapper));
-        // fee output
-        outputs[2].recipient = address(1);
-        outputs[2].isFeeOutput = true;
-
-        DutchLimitOrder memory order = DutchLimitOrder({
-            info: OrderInfoBuilder.init(address(reactor)).withSwapper(swapper).withDeadline(block.timestamp + 100),
-            startTime: block.timestamp - 100,
-            endTime: block.timestamp + 100,
-            input: DutchInput(address(tokenIn), inputAmount, inputAmount),
-            outputs: outputs
-        });
-
-        tokenIn.mint(swapper, inputAmount);
-        tokenOut.mint(address(mockSwapRouter), ONE * 4);
-
-        address[] memory tokensToApproveForSwapRouter02 = new address[](1);
-        tokensToApproveForSwapRouter02[0] = address(tokenIn);
-
-        bytes[] memory multicallData = new bytes[](1);
-        IUniV3SwapRouter.ExactInputParams memory exactInputParams = IUniV3SwapRouter.ExactInputParams({
-            path: abi.encodePacked(tokenIn, FEE, tokenOut),
-            recipient: address(swapRouter02Executor),
-            amountIn: inputAmount,
-            amountOutMinimum: 0
-        });
-        multicallData[0] = abi.encodeWithSelector(IUniV3SwapRouter.exactInput.selector, exactInputParams);
-
-        reactor.execute(
-            SignedOrder(abi.encode(order), signOrder(swapperPrivateKey, address(permit2), order)),
-            address(swapRouter02Executor),
-            abi.encode(tokensToApproveForSwapRouter02, multicallData)
-        );
-
-        assertEq(tokenIn.balanceOf(swapper), 0);
-        assertEq(tokenIn.balanceOf(address(mockSwapRouter)), ONE * 4);
-        assertEq(tokenIn.balanceOf(address(swapRouter02Executor)), 0);
-        assertEq(tokenOut.balanceOf(swapper), ONE * 3);
-        assertEq(tokenOut.balanceOf(address(swapRouter02Executor)), 0);
-
-        // assert fees properly handled
-        assertEq(tokenOut.balanceOf(address(reactor)), ONE);
-        assertEq(reactor.feesOwed(address(tokenOut), address(1)), ONE / 2);
-        assertEq(reactor.feesOwed(address(tokenOut), address(0)), ONE / 2);
-    }
-
->>>>>>> 91f6fbca
     // Two orders, first one has input = 1 and outputs = [1]. Second one has input = 3
     // and outputs = [2]. Mint swapper 10 input and mint mockSwapRouter 10 output. After
     // the execution, swapper should have 6 input / 3 output, mockSwapRouter should have
