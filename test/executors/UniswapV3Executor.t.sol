// SPDX-License-Identifier: GPL-2.0-or-later
pragma solidity ^0.8.16;

import {GasSnapshot} from "forge-gas-snapshot/GasSnapshot.sol";
import {Test} from "forge-std/Test.sol";
import {Vm} from "forge-std/Vm.sol";
import {UniswapV3Executor} from "../../src/sample-executors/UniswapV3Executor.sol";
import {DutchLimitOrderReactor, DutchLimitOrder, DutchInput} from "../../src/reactors/DutchLimitOrderReactor.sol";
import {MockERC20} from "../util/mock/MockERC20.sol";
import {ERC20} from "solmate/tokens/ERC20.sol";
import {MockSwapRouter} from "../util/mock/MockSwapRouter.sol";
import {OutputToken, InputToken, OrderInfo, ResolvedOrder, SignedOrder} from "../../src/base/ReactorStructs.sol";
import {IUniV3SwapRouter} from "../../src/external/IUniV3SwapRouter.sol";
import {Permit2} from "permit2/Permit2.sol";
import {OrderInfoBuilder} from "../util/OrderInfoBuilder.sol";
import {OutputsBuilder} from "../util/OutputsBuilder.sol";
import {PermitSignature} from "../util/PermitSignature.sol";

// This set of tests will use a mock swap router to simulate the Uniswap swap router.
contract UniswapV3ExecutorTest is Test, PermitSignature, GasSnapshot {
    using OrderInfoBuilder for OrderInfo;

    uint256 takerPrivateKey;
    uint256 makerPrivateKey;
    MockERC20 tokenIn;
    MockERC20 tokenOut;
    address taker;
    address maker;
    UniswapV3Executor uniswapV3Executor;
    MockSwapRouter mockSwapRouter;
    DutchLimitOrderReactor dloReactor;
    Permit2 permit2;

    uint256 constant ONE = 10 ** 18;
    // Represents a 0.3% fee, but setting this doesn't matter
    uint24 constant FEE = 3000;
    bytes32 constant TRANSFER_EVENT_SIG = 0xddf252ad1be2c89b69c2b068fc378daa952ba7f163c4a11628f55a4df523b3ef;
    bytes32 constant APPROVAL_EVENT_SIG = 0x8c5be1e5ebec7d5bd14f71427d1e84f3dd0314c0f7b2291e5b200ac8c7c3b925;
    bytes32 constant FILL_EVENT_SIG = 0xb7425f63eb6d6633896fb37a17c56e098d84542b065fb929e1e65eac5d8c96ba;

    function setUp() public {
        vm.warp(1660671678);

        // Mock input/output tokens
        tokenIn = new MockERC20("Input", "IN", 18);
        tokenOut = new MockERC20("Output", "OUT", 18);

        // Mock taker and maker
        takerPrivateKey = 0x12341234;
        taker = vm.addr(takerPrivateKey);
        makerPrivateKey = 0x12341235;
        maker = vm.addr(makerPrivateKey);

        // Instantiate relevant contracts
        mockSwapRouter = new MockSwapRouter();
        uniswapV3Executor = new UniswapV3Executor(address(mockSwapRouter), taker);
        permit2 = new Permit2();
        dloReactor = new DutchLimitOrderReactor(address(permit2));

        // Do appropriate max approvals
        tokenIn.forceApprove(maker, address(permit2), type(uint256).max);
    }

    function testReactorCallback() public {
        OutputToken[] memory outputs = new OutputToken[](1);
        outputs[0].token = address(tokenOut);
        outputs[0].amount = ONE;
        bytes memory fillData = abi.encodePacked(tokenIn, FEE, tokenOut);
        ResolvedOrder[] memory resolvedOrders = new ResolvedOrder[](1);
        bytes memory sig = hex"1234";
        resolvedOrders[0] = ResolvedOrder(
            OrderInfoBuilder.init(address(dloReactor)).withOfferer(maker).withDeadline(block.timestamp + 100),
            InputToken(address(tokenIn), ONE, ONE),
            outputs,
            sig,
            keccak256(abi.encode(1))
        );
        tokenIn.mint(address(uniswapV3Executor), ONE);
        tokenOut.mint(address(mockSwapRouter), ONE);
        uniswapV3Executor.reactorCallback(resolvedOrders, address(this), fillData);
        assertEq(tokenIn.balanceOf(address(mockSwapRouter)), ONE);
        assertEq(tokenOut.balanceOf(address(uniswapV3Executor)), ONE);
    }

    // Output will resolve to 0.5. Input = 1. SwapRouter exchanges at 1 to 1 rate.
    // There will be 0.5 output token remaining in UniswapV3Executor.
    function testExecute() public {
        uint256 inputAmount = ONE;
        DutchLimitOrder memory order = DutchLimitOrder({
            info: OrderInfoBuilder.init(address(dloReactor)).withOfferer(maker).withDeadline(block.timestamp + 100),
            startTime: block.timestamp - 100,
            input: DutchInput(address(tokenIn), inputAmount, inputAmount),
            outputs: OutputsBuilder.singleDutch(address(tokenOut), ONE, 0, address(maker))
        });

        tokenIn.mint(maker, inputAmount);
        tokenOut.mint(address(mockSwapRouter), ONE);

        vm.recordLogs();
        snapStart("DutchUniswapV3ExecuteSingle");
        dloReactor.execute(
<<<<<<< HEAD
            SignedOrder(abi.encode(order), signOrder(makerPrivateKey, address(permit2), order)),
=======
            SignedOrder(
                abi.encode(order),
                signOrder(
                    vm,
                    makerPrivateKey,
                    address(permitPost),
                    order.info,
                    InputToken(order.input.token, order.input.endAmount, order.input.endAmount),
                    orderHash
                )
            ),
>>>>>>> 271d9a04
            address(uniswapV3Executor),
            abi.encodePacked(tokenIn, FEE, tokenOut)
        );
        snapEnd();
        Vm.Log[] memory entries = vm.getRecordedLogs();
        // There will be 7 events in the following order: Transfer, Approval, Transfer,
        // Transfer, Approval, Transfer, Fill
        assertEq(entries.length, 7);
        assertEq(entries[0].topics[0], TRANSFER_EVENT_SIG);
        assertEq(entries[1].topics[0], APPROVAL_EVENT_SIG);
        assertEq(entries[2].topics[0], TRANSFER_EVENT_SIG);
        assertEq(entries[3].topics[0], TRANSFER_EVENT_SIG);
        assertEq(entries[4].topics[0], APPROVAL_EVENT_SIG);
        assertEq(entries[5].topics[0], TRANSFER_EVENT_SIG);
        assertEq(entries[6].topics[0], FILL_EVENT_SIG);

        assertEq(tokenIn.balanceOf(maker), 0);
        assertEq(tokenIn.balanceOf(address(uniswapV3Executor)), 0);
        assertEq(tokenOut.balanceOf(maker), 500000000000000000);
        assertEq(tokenOut.balanceOf(address(uniswapV3Executor)), 500000000000000000);
    }

    // Output will resolve to 0.5. Input = 1. SwapRouter exchanges at 1 to 1 rate.
    // There will be 0.5 output token remaining in UniswapV3Executor.
    function testExecuteTwoHop() public {
        uint256 inputAmount = ONE;
        DutchLimitOrder memory order = DutchLimitOrder({
            info: OrderInfoBuilder.init(address(dloReactor)).withOfferer(maker).withDeadline(block.timestamp + 100),
            startTime: block.timestamp - 100,
            input: DutchInput(address(tokenIn), inputAmount, inputAmount),
            outputs: OutputsBuilder.singleDutch(address(tokenOut), ONE, 0, address(maker))
        });

        tokenIn.mint(maker, inputAmount);
        tokenOut.mint(address(mockSwapRouter), ONE);
        MockERC20 tokenMid = new MockERC20("Middle", "MID", 18);

        vm.recordLogs();
        snapStart("DutchUniswapV3ExecuteSingle");
        dloReactor.execute(
<<<<<<< HEAD
            SignedOrder(abi.encode(order), signOrder(makerPrivateKey, address(permit2), order)),
=======
            SignedOrder(
                abi.encode(order),
                signOrder(
                    vm,
                    makerPrivateKey,
                    address(permitPost),
                    order.info,
                    InputToken(order.input.token, order.input.endAmount, order.input.endAmount),
                    orderHash
                )
            ),
>>>>>>> 271d9a04
            address(uniswapV3Executor),
            abi.encodePacked(tokenIn, FEE, tokenMid, FEE, tokenOut)
        );
        snapEnd();

        assertEq(tokenIn.balanceOf(maker), 0);
        assertEq(tokenIn.balanceOf(address(uniswapV3Executor)), 0);
        assertEq(tokenOut.balanceOf(maker), 500000000000000000);
        assertEq(tokenOut.balanceOf(address(uniswapV3Executor)), 500000000000000000);
    }

    // The exact same as `testExecute`, however there will be 2 less approval events
    // because we have pre approved input and output token to appropriate spenders.
    function testExecutePreApprovals() public {
        uint256 inputAmount = ONE;
        DutchLimitOrder memory order = DutchLimitOrder({
            info: OrderInfoBuilder.init(address(dloReactor)).withOfferer(maker).withDeadline(block.timestamp + 100),
            startTime: block.timestamp - 100,
            input: DutchInput(address(tokenIn), inputAmount, inputAmount),
            outputs: OutputsBuilder.singleDutch(address(tokenOut), ONE, 0, address(maker))
        });

        tokenIn.mint(maker, inputAmount);
        tokenOut.mint(address(mockSwapRouter), ONE);
        // Do pre approvals
        tokenIn.forceApprove(address(uniswapV3Executor), address(mockSwapRouter), type(uint256).max);
        tokenOut.forceApprove(address(uniswapV3Executor), address(dloReactor), type(uint256).max);

        vm.recordLogs();
        dloReactor.execute(
<<<<<<< HEAD
            SignedOrder(abi.encode(order), signOrder(makerPrivateKey, address(permit2), order)),
=======
            SignedOrder(
                abi.encode(order),
                signOrder(
                    vm,
                    makerPrivateKey,
                    address(permitPost),
                    order.info,
                    InputToken(order.input.token, order.input.endAmount, order.input.endAmount),
                    orderHash
                )
            ),
>>>>>>> 271d9a04
            address(uniswapV3Executor),
            abi.encodePacked(tokenIn, FEE, tokenOut)
        );
        Vm.Log[] memory entries = vm.getRecordedLogs();
        // There will be 5 events in the following order: Transfer, Transfer,
        // Transfer, Transfer, Fill
        assertEq(entries.length, 5);
        assertEq(entries[0].topics[0], TRANSFER_EVENT_SIG);
        assertEq(entries[1].topics[0], TRANSFER_EVENT_SIG);
        assertEq(entries[2].topics[0], TRANSFER_EVENT_SIG);
        assertEq(entries[3].topics[0], TRANSFER_EVENT_SIG);
        assertEq(entries[4].topics[0], FILL_EVENT_SIG);

        assertEq(tokenIn.balanceOf(maker), 0);
        assertEq(tokenIn.balanceOf(address(uniswapV3Executor)), 0);
        assertEq(tokenOut.balanceOf(maker), 500000000000000000);
        assertEq(tokenOut.balanceOf(address(uniswapV3Executor)), 500000000000000000);
    }

    // Requested output = 2 & input = 1. SwapRouter swaps at 1 to 1 rate, so there will
    // there will be an overflow error when reactor tries to transfer 2 outputToken out of fill contract.
    function testExecuteInsufficientOutput() public {
        uint256 inputAmount = ONE;
        DutchLimitOrder memory order = DutchLimitOrder({
            info: OrderInfoBuilder.init(address(dloReactor)).withOfferer(maker).withDeadline(block.timestamp + 100),
            startTime: block.timestamp - 100,
            input: DutchInput(address(tokenIn), inputAmount, inputAmount),
            // The output will resolve to 2
            outputs: OutputsBuilder.singleDutch(address(tokenOut), ONE * 2, ONE * 2, address(maker))
        });

        tokenIn.mint(maker, inputAmount);
        tokenOut.mint(address(mockSwapRouter), ONE * 2);

        vm.expectRevert("TRANSFER_FROM_FAILED");
        dloReactor.execute(
<<<<<<< HEAD
            SignedOrder(abi.encode(order), signOrder(makerPrivateKey, address(permit2), order)),
=======
            SignedOrder(
                abi.encode(order),
                signOrder(
                    vm,
                    makerPrivateKey,
                    address(permitPost),
                    order.info,
                    InputToken(order.input.token, order.input.endAmount, order.input.endAmount),
                    orderHash
                )
            ),
>>>>>>> 271d9a04
            address(uniswapV3Executor),
            abi.encodePacked(tokenIn, FEE, tokenOut)
        );
    }

    // Requested outputs = 2 & 1 (for a total output of 3), input = 3. With
    // swap rate at 1 to 1, at the end of the test there will be 3 tokenIn
    // in mockSwapRouter and 3 tokenOut in maker.
    function testExecuteMultipleOutputs() public {
        uint256 inputAmount = ONE * 3;
        uint256[] memory startAmounts = new uint256[](2);
        startAmounts[0] = ONE * 2;
        startAmounts[1] = ONE;
        uint256[] memory endAmounts = new uint256[](2);
        endAmounts[0] = startAmounts[0];
        endAmounts[1] = startAmounts[1];
        DutchLimitOrder memory order = DutchLimitOrder({
            info: OrderInfoBuilder.init(address(dloReactor)).withOfferer(maker).withDeadline(block.timestamp + 100),
            startTime: block.timestamp - 100,
            input: DutchInput(address(tokenIn), inputAmount, inputAmount),
            outputs: OutputsBuilder.multipleDutch(address(tokenOut), startAmounts, endAmounts, address(maker))
        });

        tokenIn.mint(maker, inputAmount);
        tokenOut.mint(address(mockSwapRouter), ONE * 3);

        dloReactor.execute(
<<<<<<< HEAD
            SignedOrder(abi.encode(order), signOrder(makerPrivateKey, address(permit2), order)),
=======
            SignedOrder(
                abi.encode(order),
                signOrder(
                    vm,
                    makerPrivateKey,
                    address(permitPost),
                    order.info,
                    InputToken(order.input.token, order.input.endAmount, order.input.endAmount),
                    orderHash
                )
            ),
>>>>>>> 271d9a04
            address(uniswapV3Executor),
            abi.encodePacked(tokenIn, FEE, tokenOut)
        );

        assertEq(tokenIn.balanceOf(maker), 0);
        assertEq(tokenIn.balanceOf(address(mockSwapRouter)), ONE * 3);
        assertEq(tokenIn.balanceOf(address(uniswapV3Executor)), 0);
        assertEq(tokenOut.balanceOf(maker), ONE * 3);
        assertEq(tokenOut.balanceOf(address(uniswapV3Executor)), 0);
    }

    // Requested outputs = 2 & 1 (for a total output of 3), input = 2. With
    // swap rate at 1 to 1, there is insufficient input. The code will overflow error when reactor
    // tries to withdraw the second output of 1 from the fill contract.
    function testExecuteMultipleOutputsInsufficientInput() public {
        uint256 inputAmount = ONE * 2;
        uint256[] memory startAmounts = new uint256[](2);
        startAmounts[0] = ONE * 2;
        startAmounts[1] = ONE;
        uint256[] memory endAmounts = new uint256[](2);
        endAmounts[0] = startAmounts[0];
        endAmounts[1] = startAmounts[1];
        DutchLimitOrder memory order = DutchLimitOrder({
            info: OrderInfoBuilder.init(address(dloReactor)).withOfferer(maker).withDeadline(block.timestamp + 100),
            startTime: block.timestamp - 100,
            input: DutchInput(address(tokenIn), inputAmount, inputAmount),
            outputs: OutputsBuilder.multipleDutch(address(tokenOut), startAmounts, endAmounts, address(maker))
        });

        tokenIn.mint(maker, inputAmount);
        tokenOut.mint(address(mockSwapRouter), ONE * 3);

        vm.expectRevert("TRANSFER_FROM_FAILED");
        dloReactor.execute(
<<<<<<< HEAD
            SignedOrder(abi.encode(order), signOrder(makerPrivateKey, address(permit2), order)),
=======
            SignedOrder(
                abi.encode(order),
                signOrder(
                    vm,
                    makerPrivateKey,
                    address(permitPost),
                    order.info,
                    InputToken(order.input.token, order.input.endAmount, order.input.endAmount),
                    orderHash
                )
            ),
>>>>>>> 271d9a04
            address(uniswapV3Executor),
            abi.encodePacked(tokenIn, FEE, tokenOut)
        );
    }

    // Two orders, first one has input = 1 and outputs = [1]. Second one has input = 3
    // and outputs = [2]. Mint maker 10 input and mint mockSwapRouter 10 output. After
    // the execution, maker should have 6 input / 3 output, mockSwapRouter should have
    // 4 input / 6 output, and uniswapV3Executor should have 0 input / 1 output.
    function testExecuteBatch() public {
        uint256 inputAmount = 10 ** 18;
        uint256 outputAmount = inputAmount;

        tokenIn.mint(address(maker), inputAmount * 10);
        tokenOut.mint(address(mockSwapRouter), outputAmount * 10);
        tokenIn.forceApprove(maker, address(permit2), type(uint256).max);

        SignedOrder[] memory signedOrders = new SignedOrder[](2);
        DutchLimitOrder memory order1 = DutchLimitOrder({
            info: OrderInfoBuilder.init(address(dloReactor)).withOfferer(maker).withDeadline(block.timestamp + 100),
            startTime: block.timestamp,
            input: DutchInput(address(tokenIn), inputAmount, inputAmount),
            outputs: OutputsBuilder.singleDutch(address(tokenOut), outputAmount, outputAmount, maker)
        });
<<<<<<< HEAD
        bytes memory sig1 = signOrder(makerPrivateKey, address(permit2), order1);
=======
        Signature memory sig1 = signOrder(
            vm,
            makerPrivateKey,
            address(permitPost),
            order1.info,
            InputToken(order1.input.token, order1.input.endAmount, order1.input.endAmount),
            keccak256(abi.encode(order1))
        );
>>>>>>> 271d9a04
        signedOrders[0] = SignedOrder(abi.encode(order1), sig1);

        DutchLimitOrder memory order2 = DutchLimitOrder({
            info: OrderInfoBuilder.init(address(dloReactor)).withOfferer(maker).withDeadline(block.timestamp + 100)
                .withNonce(1),
            startTime: block.timestamp,
            input: DutchInput(address(tokenIn), inputAmount * 3, inputAmount * 3),
            outputs: OutputsBuilder.singleDutch(address(tokenOut), outputAmount * 2, outputAmount * 2, maker)
        });
<<<<<<< HEAD
        bytes memory sig2 = signOrder(makerPrivateKey, address(permit2), order2);
=======
        Signature memory sig2 = signOrder(
            vm,
            makerPrivateKey,
            address(permitPost),
            order2.info,
            InputToken(order2.input.token, order2.input.endAmount, order2.input.endAmount),
            keccak256(abi.encode(order2))
        );
>>>>>>> 271d9a04
        signedOrders[1] = SignedOrder(abi.encode(order2), sig2);

        snapStart("DutchUniswapV3ExecuteBatch");
        dloReactor.executeBatch(signedOrders, address(uniswapV3Executor), abi.encodePacked(tokenIn, FEE, tokenOut));
        snapEnd();
        assertEq(tokenOut.balanceOf(maker), 3 * 10 ** 18);
        assertEq(tokenIn.balanceOf(maker), 6 * 10 ** 18);
        assertEq(tokenOut.balanceOf(address(mockSwapRouter)), 6 * 10 ** 18);
        assertEq(tokenIn.balanceOf(address(mockSwapRouter)), 4 * 10 ** 18);
        assertEq(tokenOut.balanceOf(address(uniswapV3Executor)), 1 * 10 ** 18);
        assertEq(tokenIn.balanceOf(address(uniswapV3Executor)), 0);
    }

    function testClaimTokens() public {
        // earn some tokens with a swap
        uint256 inputAmount = ONE;
        DutchLimitOrder memory order = DutchLimitOrder({
            info: OrderInfoBuilder.init(address(dloReactor)).withOfferer(maker).withDeadline(block.timestamp + 100),
            startTime: block.timestamp - 100,
            input: DutchInput(address(tokenIn), inputAmount, inputAmount),
            outputs: OutputsBuilder.singleDutch(address(tokenOut), ONE / 2, ONE / 2, address(maker))
        });

        tokenIn.mint(maker, inputAmount);
        tokenOut.mint(address(mockSwapRouter), ONE);

        vm.recordLogs();
        dloReactor.execute(
<<<<<<< HEAD
            SignedOrder(abi.encode(order), signOrder(makerPrivateKey, address(permit2), order)),
=======
            SignedOrder(
                abi.encode(order),
                signOrder(
                    vm,
                    makerPrivateKey,
                    address(permitPost),
                    order.info,
                    InputToken(order.input.token, order.input.endAmount, order.input.endAmount),
                    orderHash
                )
            ),
>>>>>>> 271d9a04
            address(uniswapV3Executor),
            abi.encodePacked(tokenIn, FEE, tokenOut)
        );

        assertEq(tokenIn.balanceOf(address(uniswapV3Executor)), 0);
        assertEq(tokenOut.balanceOf(address(uniswapV3Executor)), ONE / 2);
        assertEq(tokenOut.balanceOf(taker), 0);

        vm.prank(taker);
        uniswapV3Executor.claimTokens(tokenOut);

        assertEq(tokenOut.balanceOf(address(uniswapV3Executor)), 0);
        assertEq(tokenOut.balanceOf(taker), ONE / 2);
    }

    function testClaimTokensNotOwner() public {
        // earn some tokens with a swap
        uint256 inputAmount = ONE;
        DutchLimitOrder memory order = DutchLimitOrder({
            info: OrderInfoBuilder.init(address(dloReactor)).withOfferer(maker).withDeadline(block.timestamp + 100),
            startTime: block.timestamp - 100,
            input: DutchInput(address(tokenIn), inputAmount, inputAmount),
            outputs: OutputsBuilder.singleDutch(address(tokenOut), ONE / 2, ONE / 2, address(maker))
        });

        tokenIn.mint(maker, inputAmount);
        tokenOut.mint(address(mockSwapRouter), ONE);

        vm.recordLogs();
        dloReactor.execute(
<<<<<<< HEAD
            SignedOrder(abi.encode(order), signOrder(makerPrivateKey, address(permit2), order)),
=======
            SignedOrder(
                abi.encode(order),
                signOrder(
                    vm,
                    makerPrivateKey,
                    address(permitPost),
                    order.info,
                    InputToken(order.input.token, order.input.endAmount, order.input.endAmount),
                    orderHash
                )
            ),
>>>>>>> 271d9a04
            address(uniswapV3Executor),
            abi.encodePacked(tokenIn, FEE, tokenOut)
        );

        assertEq(tokenIn.balanceOf(address(uniswapV3Executor)), 0);
        assertEq(tokenOut.balanceOf(address(uniswapV3Executor)), ONE / 2);
        assertEq(tokenOut.balanceOf(taker), 0);

        vm.expectRevert("UNAUTHORIZED");
        uniswapV3Executor.claimTokens(tokenOut);
    }

    // This test doesn't relate to UniswapV3Executor per se, but I wanted an additional
    // test for input decay. Input will resolve to 0.5. Outputs = [0.5]. I am minting
    // 1 input to maker, so after the execution, maker will have 0.5 input and 0.5
    // output.
    function testExecuteInputDecay() public {
        uint256 inputAmount = ONE;
        DutchLimitOrder memory order = DutchLimitOrder({
            info: OrderInfoBuilder.init(address(dloReactor)).withOfferer(maker).withDeadline(block.timestamp + 100),
            startTime: block.timestamp - 100,
            input: DutchInput(address(tokenIn), 0, inputAmount),
            outputs: OutputsBuilder.singleDutch(address(tokenOut), ONE / 2, ONE / 2, address(maker))
        });
        bytes32 orderHash = keccak256(abi.encode(order));

        tokenIn.mint(maker, inputAmount);
        tokenOut.mint(address(mockSwapRouter), ONE / 2);

        vm.recordLogs();
        snapStart("DutchUniswapV3ExecuteSingleInputDecay");
        dloReactor.execute(
            SignedOrder(
                abi.encode(order),
                signOrder(
                    vm,
                    makerPrivateKey,
                    address(permitPost),
                    order.info,
                    InputToken(order.input.token, order.input.endAmount, order.input.endAmount),
                    orderHash
                )
            ),
            address(uniswapV3Executor),
            abi.encodePacked(tokenIn, FEE, tokenOut)
        );
        snapEnd();

        assertEq(tokenIn.balanceOf(maker), ONE / 2);
        assertEq(tokenIn.balanceOf(address(uniswapV3Executor)), 0);
        assertEq(tokenOut.balanceOf(maker), ONE / 2);
        assertEq(tokenOut.balanceOf(address(uniswapV3Executor)), 0);
    }
}<|MERGE_RESOLUTION|>--- conflicted
+++ resolved
@@ -99,21 +99,7 @@
         vm.recordLogs();
         snapStart("DutchUniswapV3ExecuteSingle");
         dloReactor.execute(
-<<<<<<< HEAD
-            SignedOrder(abi.encode(order), signOrder(makerPrivateKey, address(permit2), order)),
-=======
-            SignedOrder(
-                abi.encode(order),
-                signOrder(
-                    vm,
-                    makerPrivateKey,
-                    address(permitPost),
-                    order.info,
-                    InputToken(order.input.token, order.input.endAmount, order.input.endAmount),
-                    orderHash
-                )
-            ),
->>>>>>> 271d9a04
+            SignedOrder(abi.encode(order), signOrder(makerPrivateKey, address(permit2), order)),
             address(uniswapV3Executor),
             abi.encodePacked(tokenIn, FEE, tokenOut)
         );
@@ -154,9 +140,265 @@
         vm.recordLogs();
         snapStart("DutchUniswapV3ExecuteSingle");
         dloReactor.execute(
-<<<<<<< HEAD
-            SignedOrder(abi.encode(order), signOrder(makerPrivateKey, address(permit2), order)),
-=======
+            SignedOrder(abi.encode(order), signOrder(makerPrivateKey, address(permit2), order)),
+            address(uniswapV3Executor),
+            abi.encodePacked(tokenIn, FEE, tokenMid, FEE, tokenOut)
+        );
+        snapEnd();
+
+        assertEq(tokenIn.balanceOf(maker), 0);
+        assertEq(tokenIn.balanceOf(address(uniswapV3Executor)), 0);
+        assertEq(tokenOut.balanceOf(maker), 500000000000000000);
+        assertEq(tokenOut.balanceOf(address(uniswapV3Executor)), 500000000000000000);
+    }
+
+    // The exact same as `testExecute`, however there will be 2 less approval events
+    // because we have pre approved input and output token to appropriate spenders.
+    function testExecutePreApprovals() public {
+        uint256 inputAmount = ONE;
+        DutchLimitOrder memory order = DutchLimitOrder({
+            info: OrderInfoBuilder.init(address(dloReactor)).withOfferer(maker).withDeadline(block.timestamp + 100),
+            startTime: block.timestamp - 100,
+            input: DutchInput(address(tokenIn), inputAmount, inputAmount),
+            outputs: OutputsBuilder.singleDutch(address(tokenOut), ONE, 0, address(maker))
+        });
+
+        tokenIn.mint(maker, inputAmount);
+        tokenOut.mint(address(mockSwapRouter), ONE);
+        // Do pre approvals
+        tokenIn.forceApprove(address(uniswapV3Executor), address(mockSwapRouter), type(uint256).max);
+        tokenOut.forceApprove(address(uniswapV3Executor), address(dloReactor), type(uint256).max);
+
+        vm.recordLogs();
+        dloReactor.execute(
+            SignedOrder(abi.encode(order), signOrder(makerPrivateKey, address(permit2), order)),
+            address(uniswapV3Executor),
+            abi.encodePacked(tokenIn, FEE, tokenOut)
+        );
+        Vm.Log[] memory entries = vm.getRecordedLogs();
+        // There will be 5 events in the following order: Transfer, Transfer,
+        // Transfer, Transfer, Fill
+        assertEq(entries.length, 5);
+        assertEq(entries[0].topics[0], TRANSFER_EVENT_SIG);
+        assertEq(entries[1].topics[0], TRANSFER_EVENT_SIG);
+        assertEq(entries[2].topics[0], TRANSFER_EVENT_SIG);
+        assertEq(entries[3].topics[0], TRANSFER_EVENT_SIG);
+        assertEq(entries[4].topics[0], FILL_EVENT_SIG);
+
+        assertEq(tokenIn.balanceOf(maker), 0);
+        assertEq(tokenIn.balanceOf(address(uniswapV3Executor)), 0);
+        assertEq(tokenOut.balanceOf(maker), 500000000000000000);
+        assertEq(tokenOut.balanceOf(address(uniswapV3Executor)), 500000000000000000);
+    }
+
+    // Requested output = 2 & input = 1. SwapRouter swaps at 1 to 1 rate, so there will
+    // there will be an overflow error when reactor tries to transfer 2 outputToken out of fill contract.
+    function testExecuteInsufficientOutput() public {
+        uint256 inputAmount = ONE;
+        DutchLimitOrder memory order = DutchLimitOrder({
+            info: OrderInfoBuilder.init(address(dloReactor)).withOfferer(maker).withDeadline(block.timestamp + 100),
+            startTime: block.timestamp - 100,
+            input: DutchInput(address(tokenIn), inputAmount, inputAmount),
+            // The output will resolve to 2
+            outputs: OutputsBuilder.singleDutch(address(tokenOut), ONE * 2, ONE * 2, address(maker))
+        });
+
+        tokenIn.mint(maker, inputAmount);
+        tokenOut.mint(address(mockSwapRouter), ONE * 2);
+
+        vm.expectRevert("TRANSFER_FROM_FAILED");
+        dloReactor.execute(
+            SignedOrder(abi.encode(order), signOrder(makerPrivateKey, address(permit2), order)),
+            address(uniswapV3Executor),
+            abi.encodePacked(tokenIn, FEE, tokenOut)
+        );
+    }
+
+    // Requested outputs = 2 & 1 (for a total output of 3), input = 3. With
+    // swap rate at 1 to 1, at the end of the test there will be 3 tokenIn
+    // in mockSwapRouter and 3 tokenOut in maker.
+    function testExecuteMultipleOutputs() public {
+        uint256 inputAmount = ONE * 3;
+        uint256[] memory startAmounts = new uint256[](2);
+        startAmounts[0] = ONE * 2;
+        startAmounts[1] = ONE;
+        uint256[] memory endAmounts = new uint256[](2);
+        endAmounts[0] = startAmounts[0];
+        endAmounts[1] = startAmounts[1];
+        DutchLimitOrder memory order = DutchLimitOrder({
+            info: OrderInfoBuilder.init(address(dloReactor)).withOfferer(maker).withDeadline(block.timestamp + 100),
+            startTime: block.timestamp - 100,
+            input: DutchInput(address(tokenIn), inputAmount, inputAmount),
+            outputs: OutputsBuilder.multipleDutch(address(tokenOut), startAmounts, endAmounts, address(maker))
+        });
+
+        tokenIn.mint(maker, inputAmount);
+        tokenOut.mint(address(mockSwapRouter), ONE * 3);
+
+        dloReactor.execute(
+            SignedOrder(abi.encode(order), signOrder(makerPrivateKey, address(permit2), order)),
+            address(uniswapV3Executor),
+            abi.encodePacked(tokenIn, FEE, tokenOut)
+        );
+
+        assertEq(tokenIn.balanceOf(maker), 0);
+        assertEq(tokenIn.balanceOf(address(mockSwapRouter)), ONE * 3);
+        assertEq(tokenIn.balanceOf(address(uniswapV3Executor)), 0);
+        assertEq(tokenOut.balanceOf(maker), ONE * 3);
+        assertEq(tokenOut.balanceOf(address(uniswapV3Executor)), 0);
+    }
+
+    // Requested outputs = 2 & 1 (for a total output of 3), input = 2. With
+    // swap rate at 1 to 1, there is insufficient input. The code will overflow error when reactor
+    // tries to withdraw the second output of 1 from the fill contract.
+    function testExecuteMultipleOutputsInsufficientInput() public {
+        uint256 inputAmount = ONE * 2;
+        uint256[] memory startAmounts = new uint256[](2);
+        startAmounts[0] = ONE * 2;
+        startAmounts[1] = ONE;
+        uint256[] memory endAmounts = new uint256[](2);
+        endAmounts[0] = startAmounts[0];
+        endAmounts[1] = startAmounts[1];
+        DutchLimitOrder memory order = DutchLimitOrder({
+            info: OrderInfoBuilder.init(address(dloReactor)).withOfferer(maker).withDeadline(block.timestamp + 100),
+            startTime: block.timestamp - 100,
+            input: DutchInput(address(tokenIn), inputAmount, inputAmount),
+            outputs: OutputsBuilder.multipleDutch(address(tokenOut), startAmounts, endAmounts, address(maker))
+        });
+
+        tokenIn.mint(maker, inputAmount);
+        tokenOut.mint(address(mockSwapRouter), ONE * 3);
+
+        vm.expectRevert("TRANSFER_FROM_FAILED");
+        dloReactor.execute(
+            SignedOrder(abi.encode(order), signOrder(makerPrivateKey, address(permit2), order)),
+            address(uniswapV3Executor),
+            abi.encodePacked(tokenIn, FEE, tokenOut)
+        );
+    }
+
+    // Two orders, first one has input = 1 and outputs = [1]. Second one has input = 3
+    // and outputs = [2]. Mint maker 10 input and mint mockSwapRouter 10 output. After
+    // the execution, maker should have 6 input / 3 output, mockSwapRouter should have
+    // 4 input / 6 output, and uniswapV3Executor should have 0 input / 1 output.
+    function testExecuteBatch() public {
+        uint256 inputAmount = 10 ** 18;
+        uint256 outputAmount = inputAmount;
+
+        tokenIn.mint(address(maker), inputAmount * 10);
+        tokenOut.mint(address(mockSwapRouter), outputAmount * 10);
+        tokenIn.forceApprove(maker, address(permit2), type(uint256).max);
+
+        SignedOrder[] memory signedOrders = new SignedOrder[](2);
+        DutchLimitOrder memory order1 = DutchLimitOrder({
+            info: OrderInfoBuilder.init(address(dloReactor)).withOfferer(maker).withDeadline(block.timestamp + 100),
+            startTime: block.timestamp,
+            input: DutchInput(address(tokenIn), inputAmount, inputAmount),
+            outputs: OutputsBuilder.singleDutch(address(tokenOut), outputAmount, outputAmount, maker)
+        });
+        bytes memory sig1 = signOrder(makerPrivateKey, address(permit2), order1);
+        signedOrders[0] = SignedOrder(abi.encode(order1), sig1);
+
+        DutchLimitOrder memory order2 = DutchLimitOrder({
+            info: OrderInfoBuilder.init(address(dloReactor)).withOfferer(maker).withDeadline(block.timestamp + 100)
+                .withNonce(1),
+            startTime: block.timestamp,
+            input: DutchInput(address(tokenIn), inputAmount * 3, inputAmount * 3),
+            outputs: OutputsBuilder.singleDutch(address(tokenOut), outputAmount * 2, outputAmount * 2, maker)
+        });
+        bytes memory sig2 = signOrder(makerPrivateKey, address(permit2), order2);
+        signedOrders[1] = SignedOrder(abi.encode(order2), sig2);
+
+        snapStart("DutchUniswapV3ExecuteBatch");
+        dloReactor.executeBatch(signedOrders, address(uniswapV3Executor), abi.encodePacked(tokenIn, FEE, tokenOut));
+        snapEnd();
+        assertEq(tokenOut.balanceOf(maker), 3 * 10 ** 18);
+        assertEq(tokenIn.balanceOf(maker), 6 * 10 ** 18);
+        assertEq(tokenOut.balanceOf(address(mockSwapRouter)), 6 * 10 ** 18);
+        assertEq(tokenIn.balanceOf(address(mockSwapRouter)), 4 * 10 ** 18);
+        assertEq(tokenOut.balanceOf(address(uniswapV3Executor)), 1 * 10 ** 18);
+        assertEq(tokenIn.balanceOf(address(uniswapV3Executor)), 0);
+    }
+
+    function testClaimTokens() public {
+        // earn some tokens with a swap
+        uint256 inputAmount = ONE;
+        DutchLimitOrder memory order = DutchLimitOrder({
+            info: OrderInfoBuilder.init(address(dloReactor)).withOfferer(maker).withDeadline(block.timestamp + 100),
+            startTime: block.timestamp - 100,
+            input: DutchInput(address(tokenIn), inputAmount, inputAmount),
+            outputs: OutputsBuilder.singleDutch(address(tokenOut), ONE / 2, ONE / 2, address(maker))
+        });
+
+        tokenIn.mint(maker, inputAmount);
+        tokenOut.mint(address(mockSwapRouter), ONE);
+
+        vm.recordLogs();
+        dloReactor.execute(
+            SignedOrder(abi.encode(order), signOrder(makerPrivateKey, address(permit2), order)),
+            address(uniswapV3Executor),
+            abi.encodePacked(tokenIn, FEE, tokenOut)
+        );
+
+        assertEq(tokenIn.balanceOf(address(uniswapV3Executor)), 0);
+        assertEq(tokenOut.balanceOf(address(uniswapV3Executor)), ONE / 2);
+        assertEq(tokenOut.balanceOf(taker), 0);
+
+        vm.prank(taker);
+        uniswapV3Executor.claimTokens(tokenOut);
+
+        assertEq(tokenOut.balanceOf(address(uniswapV3Executor)), 0);
+        assertEq(tokenOut.balanceOf(taker), ONE / 2);
+    }
+
+    function testClaimTokensNotOwner() public {
+        // earn some tokens with a swap
+        uint256 inputAmount = ONE;
+        DutchLimitOrder memory order = DutchLimitOrder({
+            info: OrderInfoBuilder.init(address(dloReactor)).withOfferer(maker).withDeadline(block.timestamp + 100),
+            startTime: block.timestamp - 100,
+            input: DutchInput(address(tokenIn), inputAmount, inputAmount),
+            outputs: OutputsBuilder.singleDutch(address(tokenOut), ONE / 2, ONE / 2, address(maker))
+        });
+
+        tokenIn.mint(maker, inputAmount);
+        tokenOut.mint(address(mockSwapRouter), ONE);
+
+        vm.recordLogs();
+        dloReactor.execute(
+            SignedOrder(abi.encode(order), signOrder(makerPrivateKey, address(permit2), order)),
+            address(uniswapV3Executor),
+            abi.encodePacked(tokenIn, FEE, tokenOut)
+        );
+
+        assertEq(tokenIn.balanceOf(address(uniswapV3Executor)), 0);
+        assertEq(tokenOut.balanceOf(address(uniswapV3Executor)), ONE / 2);
+        assertEq(tokenOut.balanceOf(taker), 0);
+
+        vm.expectRevert("UNAUTHORIZED");
+        uniswapV3Executor.claimTokens(tokenOut);
+    }
+
+    // This test doesn't relate to UniswapV3Executor per se, but I wanted an additional
+    // test for input decay. Input will resolve to 0.5. Outputs = [0.5]. I am minting
+    // 1 input to maker, so after the execution, maker will have 0.5 input and 0.5
+    // output.
+    function testExecuteInputDecay() public {
+        uint256 inputAmount = ONE;
+        DutchLimitOrder memory order = DutchLimitOrder({
+            info: OrderInfoBuilder.init(address(dloReactor)).withOfferer(maker).withDeadline(block.timestamp + 100),
+            startTime: block.timestamp - 100,
+            input: DutchInput(address(tokenIn), 0, inputAmount),
+            outputs: OutputsBuilder.singleDutch(address(tokenOut), ONE / 2, ONE / 2, address(maker))
+        });
+        bytes32 orderHash = keccak256(abi.encode(order));
+
+        tokenIn.mint(maker, inputAmount);
+        tokenOut.mint(address(mockSwapRouter), ONE / 2);
+
+        vm.recordLogs();
+        snapStart("DutchUniswapV3ExecuteSingleInputDecay");
+        dloReactor.execute(
             SignedOrder(
                 abi.encode(order),
                 signOrder(
@@ -168,382 +410,6 @@
                     orderHash
                 )
             ),
->>>>>>> 271d9a04
-            address(uniswapV3Executor),
-            abi.encodePacked(tokenIn, FEE, tokenMid, FEE, tokenOut)
-        );
-        snapEnd();
-
-        assertEq(tokenIn.balanceOf(maker), 0);
-        assertEq(tokenIn.balanceOf(address(uniswapV3Executor)), 0);
-        assertEq(tokenOut.balanceOf(maker), 500000000000000000);
-        assertEq(tokenOut.balanceOf(address(uniswapV3Executor)), 500000000000000000);
-    }
-
-    // The exact same as `testExecute`, however there will be 2 less approval events
-    // because we have pre approved input and output token to appropriate spenders.
-    function testExecutePreApprovals() public {
-        uint256 inputAmount = ONE;
-        DutchLimitOrder memory order = DutchLimitOrder({
-            info: OrderInfoBuilder.init(address(dloReactor)).withOfferer(maker).withDeadline(block.timestamp + 100),
-            startTime: block.timestamp - 100,
-            input: DutchInput(address(tokenIn), inputAmount, inputAmount),
-            outputs: OutputsBuilder.singleDutch(address(tokenOut), ONE, 0, address(maker))
-        });
-
-        tokenIn.mint(maker, inputAmount);
-        tokenOut.mint(address(mockSwapRouter), ONE);
-        // Do pre approvals
-        tokenIn.forceApprove(address(uniswapV3Executor), address(mockSwapRouter), type(uint256).max);
-        tokenOut.forceApprove(address(uniswapV3Executor), address(dloReactor), type(uint256).max);
-
-        vm.recordLogs();
-        dloReactor.execute(
-<<<<<<< HEAD
-            SignedOrder(abi.encode(order), signOrder(makerPrivateKey, address(permit2), order)),
-=======
-            SignedOrder(
-                abi.encode(order),
-                signOrder(
-                    vm,
-                    makerPrivateKey,
-                    address(permitPost),
-                    order.info,
-                    InputToken(order.input.token, order.input.endAmount, order.input.endAmount),
-                    orderHash
-                )
-            ),
->>>>>>> 271d9a04
-            address(uniswapV3Executor),
-            abi.encodePacked(tokenIn, FEE, tokenOut)
-        );
-        Vm.Log[] memory entries = vm.getRecordedLogs();
-        // There will be 5 events in the following order: Transfer, Transfer,
-        // Transfer, Transfer, Fill
-        assertEq(entries.length, 5);
-        assertEq(entries[0].topics[0], TRANSFER_EVENT_SIG);
-        assertEq(entries[1].topics[0], TRANSFER_EVENT_SIG);
-        assertEq(entries[2].topics[0], TRANSFER_EVENT_SIG);
-        assertEq(entries[3].topics[0], TRANSFER_EVENT_SIG);
-        assertEq(entries[4].topics[0], FILL_EVENT_SIG);
-
-        assertEq(tokenIn.balanceOf(maker), 0);
-        assertEq(tokenIn.balanceOf(address(uniswapV3Executor)), 0);
-        assertEq(tokenOut.balanceOf(maker), 500000000000000000);
-        assertEq(tokenOut.balanceOf(address(uniswapV3Executor)), 500000000000000000);
-    }
-
-    // Requested output = 2 & input = 1. SwapRouter swaps at 1 to 1 rate, so there will
-    // there will be an overflow error when reactor tries to transfer 2 outputToken out of fill contract.
-    function testExecuteInsufficientOutput() public {
-        uint256 inputAmount = ONE;
-        DutchLimitOrder memory order = DutchLimitOrder({
-            info: OrderInfoBuilder.init(address(dloReactor)).withOfferer(maker).withDeadline(block.timestamp + 100),
-            startTime: block.timestamp - 100,
-            input: DutchInput(address(tokenIn), inputAmount, inputAmount),
-            // The output will resolve to 2
-            outputs: OutputsBuilder.singleDutch(address(tokenOut), ONE * 2, ONE * 2, address(maker))
-        });
-
-        tokenIn.mint(maker, inputAmount);
-        tokenOut.mint(address(mockSwapRouter), ONE * 2);
-
-        vm.expectRevert("TRANSFER_FROM_FAILED");
-        dloReactor.execute(
-<<<<<<< HEAD
-            SignedOrder(abi.encode(order), signOrder(makerPrivateKey, address(permit2), order)),
-=======
-            SignedOrder(
-                abi.encode(order),
-                signOrder(
-                    vm,
-                    makerPrivateKey,
-                    address(permitPost),
-                    order.info,
-                    InputToken(order.input.token, order.input.endAmount, order.input.endAmount),
-                    orderHash
-                )
-            ),
->>>>>>> 271d9a04
-            address(uniswapV3Executor),
-            abi.encodePacked(tokenIn, FEE, tokenOut)
-        );
-    }
-
-    // Requested outputs = 2 & 1 (for a total output of 3), input = 3. With
-    // swap rate at 1 to 1, at the end of the test there will be 3 tokenIn
-    // in mockSwapRouter and 3 tokenOut in maker.
-    function testExecuteMultipleOutputs() public {
-        uint256 inputAmount = ONE * 3;
-        uint256[] memory startAmounts = new uint256[](2);
-        startAmounts[0] = ONE * 2;
-        startAmounts[1] = ONE;
-        uint256[] memory endAmounts = new uint256[](2);
-        endAmounts[0] = startAmounts[0];
-        endAmounts[1] = startAmounts[1];
-        DutchLimitOrder memory order = DutchLimitOrder({
-            info: OrderInfoBuilder.init(address(dloReactor)).withOfferer(maker).withDeadline(block.timestamp + 100),
-            startTime: block.timestamp - 100,
-            input: DutchInput(address(tokenIn), inputAmount, inputAmount),
-            outputs: OutputsBuilder.multipleDutch(address(tokenOut), startAmounts, endAmounts, address(maker))
-        });
-
-        tokenIn.mint(maker, inputAmount);
-        tokenOut.mint(address(mockSwapRouter), ONE * 3);
-
-        dloReactor.execute(
-<<<<<<< HEAD
-            SignedOrder(abi.encode(order), signOrder(makerPrivateKey, address(permit2), order)),
-=======
-            SignedOrder(
-                abi.encode(order),
-                signOrder(
-                    vm,
-                    makerPrivateKey,
-                    address(permitPost),
-                    order.info,
-                    InputToken(order.input.token, order.input.endAmount, order.input.endAmount),
-                    orderHash
-                )
-            ),
->>>>>>> 271d9a04
-            address(uniswapV3Executor),
-            abi.encodePacked(tokenIn, FEE, tokenOut)
-        );
-
-        assertEq(tokenIn.balanceOf(maker), 0);
-        assertEq(tokenIn.balanceOf(address(mockSwapRouter)), ONE * 3);
-        assertEq(tokenIn.balanceOf(address(uniswapV3Executor)), 0);
-        assertEq(tokenOut.balanceOf(maker), ONE * 3);
-        assertEq(tokenOut.balanceOf(address(uniswapV3Executor)), 0);
-    }
-
-    // Requested outputs = 2 & 1 (for a total output of 3), input = 2. With
-    // swap rate at 1 to 1, there is insufficient input. The code will overflow error when reactor
-    // tries to withdraw the second output of 1 from the fill contract.
-    function testExecuteMultipleOutputsInsufficientInput() public {
-        uint256 inputAmount = ONE * 2;
-        uint256[] memory startAmounts = new uint256[](2);
-        startAmounts[0] = ONE * 2;
-        startAmounts[1] = ONE;
-        uint256[] memory endAmounts = new uint256[](2);
-        endAmounts[0] = startAmounts[0];
-        endAmounts[1] = startAmounts[1];
-        DutchLimitOrder memory order = DutchLimitOrder({
-            info: OrderInfoBuilder.init(address(dloReactor)).withOfferer(maker).withDeadline(block.timestamp + 100),
-            startTime: block.timestamp - 100,
-            input: DutchInput(address(tokenIn), inputAmount, inputAmount),
-            outputs: OutputsBuilder.multipleDutch(address(tokenOut), startAmounts, endAmounts, address(maker))
-        });
-
-        tokenIn.mint(maker, inputAmount);
-        tokenOut.mint(address(mockSwapRouter), ONE * 3);
-
-        vm.expectRevert("TRANSFER_FROM_FAILED");
-        dloReactor.execute(
-<<<<<<< HEAD
-            SignedOrder(abi.encode(order), signOrder(makerPrivateKey, address(permit2), order)),
-=======
-            SignedOrder(
-                abi.encode(order),
-                signOrder(
-                    vm,
-                    makerPrivateKey,
-                    address(permitPost),
-                    order.info,
-                    InputToken(order.input.token, order.input.endAmount, order.input.endAmount),
-                    orderHash
-                )
-            ),
->>>>>>> 271d9a04
-            address(uniswapV3Executor),
-            abi.encodePacked(tokenIn, FEE, tokenOut)
-        );
-    }
-
-    // Two orders, first one has input = 1 and outputs = [1]. Second one has input = 3
-    // and outputs = [2]. Mint maker 10 input and mint mockSwapRouter 10 output. After
-    // the execution, maker should have 6 input / 3 output, mockSwapRouter should have
-    // 4 input / 6 output, and uniswapV3Executor should have 0 input / 1 output.
-    function testExecuteBatch() public {
-        uint256 inputAmount = 10 ** 18;
-        uint256 outputAmount = inputAmount;
-
-        tokenIn.mint(address(maker), inputAmount * 10);
-        tokenOut.mint(address(mockSwapRouter), outputAmount * 10);
-        tokenIn.forceApprove(maker, address(permit2), type(uint256).max);
-
-        SignedOrder[] memory signedOrders = new SignedOrder[](2);
-        DutchLimitOrder memory order1 = DutchLimitOrder({
-            info: OrderInfoBuilder.init(address(dloReactor)).withOfferer(maker).withDeadline(block.timestamp + 100),
-            startTime: block.timestamp,
-            input: DutchInput(address(tokenIn), inputAmount, inputAmount),
-            outputs: OutputsBuilder.singleDutch(address(tokenOut), outputAmount, outputAmount, maker)
-        });
-<<<<<<< HEAD
-        bytes memory sig1 = signOrder(makerPrivateKey, address(permit2), order1);
-=======
-        Signature memory sig1 = signOrder(
-            vm,
-            makerPrivateKey,
-            address(permitPost),
-            order1.info,
-            InputToken(order1.input.token, order1.input.endAmount, order1.input.endAmount),
-            keccak256(abi.encode(order1))
-        );
->>>>>>> 271d9a04
-        signedOrders[0] = SignedOrder(abi.encode(order1), sig1);
-
-        DutchLimitOrder memory order2 = DutchLimitOrder({
-            info: OrderInfoBuilder.init(address(dloReactor)).withOfferer(maker).withDeadline(block.timestamp + 100)
-                .withNonce(1),
-            startTime: block.timestamp,
-            input: DutchInput(address(tokenIn), inputAmount * 3, inputAmount * 3),
-            outputs: OutputsBuilder.singleDutch(address(tokenOut), outputAmount * 2, outputAmount * 2, maker)
-        });
-<<<<<<< HEAD
-        bytes memory sig2 = signOrder(makerPrivateKey, address(permit2), order2);
-=======
-        Signature memory sig2 = signOrder(
-            vm,
-            makerPrivateKey,
-            address(permitPost),
-            order2.info,
-            InputToken(order2.input.token, order2.input.endAmount, order2.input.endAmount),
-            keccak256(abi.encode(order2))
-        );
->>>>>>> 271d9a04
-        signedOrders[1] = SignedOrder(abi.encode(order2), sig2);
-
-        snapStart("DutchUniswapV3ExecuteBatch");
-        dloReactor.executeBatch(signedOrders, address(uniswapV3Executor), abi.encodePacked(tokenIn, FEE, tokenOut));
-        snapEnd();
-        assertEq(tokenOut.balanceOf(maker), 3 * 10 ** 18);
-        assertEq(tokenIn.balanceOf(maker), 6 * 10 ** 18);
-        assertEq(tokenOut.balanceOf(address(mockSwapRouter)), 6 * 10 ** 18);
-        assertEq(tokenIn.balanceOf(address(mockSwapRouter)), 4 * 10 ** 18);
-        assertEq(tokenOut.balanceOf(address(uniswapV3Executor)), 1 * 10 ** 18);
-        assertEq(tokenIn.balanceOf(address(uniswapV3Executor)), 0);
-    }
-
-    function testClaimTokens() public {
-        // earn some tokens with a swap
-        uint256 inputAmount = ONE;
-        DutchLimitOrder memory order = DutchLimitOrder({
-            info: OrderInfoBuilder.init(address(dloReactor)).withOfferer(maker).withDeadline(block.timestamp + 100),
-            startTime: block.timestamp - 100,
-            input: DutchInput(address(tokenIn), inputAmount, inputAmount),
-            outputs: OutputsBuilder.singleDutch(address(tokenOut), ONE / 2, ONE / 2, address(maker))
-        });
-
-        tokenIn.mint(maker, inputAmount);
-        tokenOut.mint(address(mockSwapRouter), ONE);
-
-        vm.recordLogs();
-        dloReactor.execute(
-<<<<<<< HEAD
-            SignedOrder(abi.encode(order), signOrder(makerPrivateKey, address(permit2), order)),
-=======
-            SignedOrder(
-                abi.encode(order),
-                signOrder(
-                    vm,
-                    makerPrivateKey,
-                    address(permitPost),
-                    order.info,
-                    InputToken(order.input.token, order.input.endAmount, order.input.endAmount),
-                    orderHash
-                )
-            ),
->>>>>>> 271d9a04
-            address(uniswapV3Executor),
-            abi.encodePacked(tokenIn, FEE, tokenOut)
-        );
-
-        assertEq(tokenIn.balanceOf(address(uniswapV3Executor)), 0);
-        assertEq(tokenOut.balanceOf(address(uniswapV3Executor)), ONE / 2);
-        assertEq(tokenOut.balanceOf(taker), 0);
-
-        vm.prank(taker);
-        uniswapV3Executor.claimTokens(tokenOut);
-
-        assertEq(tokenOut.balanceOf(address(uniswapV3Executor)), 0);
-        assertEq(tokenOut.balanceOf(taker), ONE / 2);
-    }
-
-    function testClaimTokensNotOwner() public {
-        // earn some tokens with a swap
-        uint256 inputAmount = ONE;
-        DutchLimitOrder memory order = DutchLimitOrder({
-            info: OrderInfoBuilder.init(address(dloReactor)).withOfferer(maker).withDeadline(block.timestamp + 100),
-            startTime: block.timestamp - 100,
-            input: DutchInput(address(tokenIn), inputAmount, inputAmount),
-            outputs: OutputsBuilder.singleDutch(address(tokenOut), ONE / 2, ONE / 2, address(maker))
-        });
-
-        tokenIn.mint(maker, inputAmount);
-        tokenOut.mint(address(mockSwapRouter), ONE);
-
-        vm.recordLogs();
-        dloReactor.execute(
-<<<<<<< HEAD
-            SignedOrder(abi.encode(order), signOrder(makerPrivateKey, address(permit2), order)),
-=======
-            SignedOrder(
-                abi.encode(order),
-                signOrder(
-                    vm,
-                    makerPrivateKey,
-                    address(permitPost),
-                    order.info,
-                    InputToken(order.input.token, order.input.endAmount, order.input.endAmount),
-                    orderHash
-                )
-            ),
->>>>>>> 271d9a04
-            address(uniswapV3Executor),
-            abi.encodePacked(tokenIn, FEE, tokenOut)
-        );
-
-        assertEq(tokenIn.balanceOf(address(uniswapV3Executor)), 0);
-        assertEq(tokenOut.balanceOf(address(uniswapV3Executor)), ONE / 2);
-        assertEq(tokenOut.balanceOf(taker), 0);
-
-        vm.expectRevert("UNAUTHORIZED");
-        uniswapV3Executor.claimTokens(tokenOut);
-    }
-
-    // This test doesn't relate to UniswapV3Executor per se, but I wanted an additional
-    // test for input decay. Input will resolve to 0.5. Outputs = [0.5]. I am minting
-    // 1 input to maker, so after the execution, maker will have 0.5 input and 0.5
-    // output.
-    function testExecuteInputDecay() public {
-        uint256 inputAmount = ONE;
-        DutchLimitOrder memory order = DutchLimitOrder({
-            info: OrderInfoBuilder.init(address(dloReactor)).withOfferer(maker).withDeadline(block.timestamp + 100),
-            startTime: block.timestamp - 100,
-            input: DutchInput(address(tokenIn), 0, inputAmount),
-            outputs: OutputsBuilder.singleDutch(address(tokenOut), ONE / 2, ONE / 2, address(maker))
-        });
-        bytes32 orderHash = keccak256(abi.encode(order));
-
-        tokenIn.mint(maker, inputAmount);
-        tokenOut.mint(address(mockSwapRouter), ONE / 2);
-
-        vm.recordLogs();
-        snapStart("DutchUniswapV3ExecuteSingleInputDecay");
-        dloReactor.execute(
-            SignedOrder(
-                abi.encode(order),
-                signOrder(
-                    vm,
-                    makerPrivateKey,
-                    address(permitPost),
-                    order.info,
-                    InputToken(order.input.token, order.input.endAmount, order.input.endAmount),
-                    orderHash
-                )
-            ),
             address(uniswapV3Executor),
             abi.encodePacked(tokenIn, FEE, tokenOut)
         );
