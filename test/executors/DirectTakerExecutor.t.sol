--- conflicted
+++ resolved
@@ -117,21 +117,7 @@
 
         directTaker.execute(
             dloReactor,
-<<<<<<< HEAD
             SignedOrder(abi.encode(order), signOrder(makerPrivateKey, address(permit2), order)),
-=======
-            SignedOrder(
-                abi.encode(order),
-                signOrder(
-                    vm,
-                    makerPrivateKey,
-                    address(permitPost),
-                    order.info,
-                    InputToken(order.input.token, order.input.endAmount, order.input.endAmount),
-                    orderHash
-                )
-            ),
->>>>>>> 271d9a04
             address(executor),
             abi.encode(taker, dloReactor)
         );
