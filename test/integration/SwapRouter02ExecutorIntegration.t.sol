// SPDX-License-Identifier: GPL-2.0-or-later
pragma solidity ^0.8.0;

import {SafeTransferLib} from "solmate/src/utils/SafeTransferLib.sol";
import {Test} from "forge-std/Test.sol";
import {ERC20} from "solmate/src/tokens/ERC20.sol";
import {SwapRouter02Executor} from "../../src/sample-executors/SwapRouter02Executor.sol";
import {InputToken, OrderInfo, SignedOrder} from "../../src/base/ReactorStructs.sol";
import {NATIVE} from "../../src/lib/CurrencyLibrary.sol";
import {OrderInfoBuilder} from "../util/OrderInfoBuilder.sol";
import {
    DutchLimitOrderReactor,
    DutchLimitOrder,
    DutchInput,
    DutchOutput
} from "../../src/reactors/DutchLimitOrderReactor.sol";
import {OutputsBuilder} from "../util/OutputsBuilder.sol";
import {PermitSignature} from "../util/PermitSignature.sol";
import {ISwapRouter02, ExactInputSingleParams} from "../../src/external/ISwapRouter02.sol";

// This set of tests will use a mainnet fork to test integration.
contract SwapRouter02IntegrationTest is Test, PermitSignature {
    using OrderInfoBuilder for OrderInfo;
    using SafeTransferLib for ERC20;

    ERC20 constant WETH = ERC20(0xC02aaA39b223FE8D0A0e5C4F27eAD9083C756Cc2);
    ERC20 constant DAI = ERC20(0x6B175474E89094C44Da98b954EedeAC495271d0F);
    ERC20 constant UNI = ERC20(0x1f9840a85d5aF5bf1D1762F925BDADdC4201F984);
    ERC20 constant USDT = ERC20(0xdAC17F958D2ee523a2206206994597C13D831ec7);
    ISwapRouter02 constant SWAPROUTER02 = ISwapRouter02(0x68b3465833fb72A70ecDF485E0e4C7bD8665Fc45);
    address constant WHALE = 0xF04a5cC80B1E94C69B48f5ee68a08CD2F09A7c3E;
    address constant PERMIT2 = 0x000000000022D473030F116dDEE9F6B43aC78BA3;
    uint256 constant ONE = 1000000000000000000;

    address swapper;
    address swapper2;
    uint256 swapperPrivateKey;
    uint256 swapper2PrivateKey;
    address filler;
    SwapRouter02Executor swapRouter02Executor;
    DutchLimitOrderReactor dloReactor;

    function setUp() public {
        swapperPrivateKey = 0xbabe;
        swapper = vm.addr(swapperPrivateKey);
        swapper2PrivateKey = 0xbeef;
        swapper2 = vm.addr(swapper2PrivateKey);
        filler = makeAddr("filler");
        vm.createSelectFork(vm.envString("FOUNDRY_RPC_URL"), 16586505);
        dloReactor = new DutchLimitOrderReactor(PERMIT2, address(0));
        swapRouter02Executor = new SwapRouter02Executor(address(this), address(dloReactor), address(this), SWAPROUTER02);

        // Swapper max approves permit post
        vm.prank(swapper);
        WETH.approve(PERMIT2, type(uint256).max);

        // Transfer 3 WETH to swapper
        vm.prank(WHALE);
        WETH.transfer(swapper, 3 * ONE);
    }

    // Swapper creates below 2 orders, and both are filled via SwapRouter02Executor via Uniswap V3.
    // Order 1: input = 2 WETH, output = 3000 DAI
    // Order 2: input = 1 WETH, output = 1600 DAI
    // I chose to test using 2 orders to test that the 2nd execute call will not have to pass in
    // `tokensToApproveForSwapRouter02`
    // There will be 288797467469336654155 wei of DAI in SwapRouter02Executor after the 1st order is filled.
    // There will be 332868886072663242927 wei of DAI in SwapRouter02Executor after the 2nd order is filled.
    function testSwapWethToDaiViaV3() public {
        DutchLimitOrder memory order1 = DutchLimitOrder({
            info: OrderInfoBuilder.init(address(dloReactor)).withSwapper(swapper).withDeadline(block.timestamp + 100),
            startTime: block.timestamp - 100,
            endTime: block.timestamp + 100,
            input: DutchInput(WETH, 2 * ONE, 2 * ONE),
            outputs: OutputsBuilder.singleDutch(address(DAI), 3000 * ONE, 3000 * ONE, address(swapper))
        });
        DutchLimitOrder memory order2 = DutchLimitOrder({
            info: OrderInfoBuilder.init(address(dloReactor)).withSwapper(swapper).withDeadline(block.timestamp + 100)
                .withNonce(1),
            startTime: block.timestamp - 100,
            endTime: block.timestamp + 100,
            input: DutchInput(WETH, ONE, ONE),
            outputs: OutputsBuilder.singleDutch(address(DAI), 1600 * ONE, 1600 * ONE, address(swapper))
        });
        address[] memory tokensToApproveForSwapRouter02 = new address[](1);
        tokensToApproveForSwapRouter02[0] = address(WETH);
        bytes[] memory multicallData1 = new bytes[](1);
        bytes[] memory multicallData2 = new bytes[](1);

        ExactInputSingleParams memory params1 = ExactInputSingleParams(
            address(WETH), address(DAI), 500, address(swapRouter02Executor), 2 * ONE, 3000 * ONE, 0
        );
        multicallData1[0] = abi.encodeWithSelector(ISwapRouter02.exactInputSingle.selector, params1);
        dloReactor.execute(
            SignedOrder(abi.encode(order1), signOrder(swapperPrivateKey, PERMIT2, order1)),
            swapRouter02Executor,
            abi.encode(tokensToApproveForSwapRouter02, multicallData1)
        );
        assertEq(WETH.balanceOf(swapper), ONE);
        assertEq(DAI.balanceOf(swapper), 3000 * ONE);
        assertEq(DAI.balanceOf(address(swapRouter02Executor)), 288797467469336654155);

        ExactInputSingleParams memory params2 =
            ExactInputSingleParams(address(WETH), address(DAI), 500, address(swapRouter02Executor), ONE, 1600 * ONE, 0);
        multicallData2[0] = abi.encodeWithSelector(ISwapRouter02.exactInputSingle.selector, params2);
        dloReactor.execute(
            SignedOrder(abi.encode(order2), signOrder(swapperPrivateKey, PERMIT2, order2)),
            swapRouter02Executor,
            abi.encode(new address[](0), multicallData2)
        );
        assertEq(WETH.balanceOf(swapper), 0);
        assertEq(DAI.balanceOf(swapper), 4600 * ONE);
        assertEq(DAI.balanceOf(address(swapRouter02Executor)), 332868886072663242927);
    }

    // Swapper creates order of input = 2 WETH and output = 3000 DAI. Trade via Uniswap V2.
    // There will be 275438458971501955836 wei of DAI in SwapRouter02Executor after.
    function testSwapWethToDaiViaV2() public {
        DutchLimitOrder memory order = DutchLimitOrder({
            info: OrderInfoBuilder.init(address(dloReactor)).withSwapper(swapper).withDeadline(block.timestamp + 100),
            startTime: block.timestamp - 100,
            endTime: block.timestamp + 100,
            input: DutchInput(WETH, 2 * ONE, 2 * ONE),
            outputs: OutputsBuilder.singleDutch(address(DAI), 3000 * ONE, 3000 * ONE, address(swapper))
        });

        address[] memory tokensToApproveForSwapRouter02 = new address[](1);
        tokensToApproveForSwapRouter02[0] = address(WETH);
        bytes[] memory multicallData = new bytes[](1);
        address[] memory path = new address[](2);
        path[0] = address(WETH);
        path[1] = address(DAI);
        multicallData[0] = abi.encodeWithSelector(
            ISwapRouter02.swapExactTokensForTokens.selector, 2 * ONE, 3000 * ONE, path, address(swapRouter02Executor)
        );
        dloReactor.execute(
            SignedOrder(abi.encode(order), signOrder(swapperPrivateKey, PERMIT2, order)),
            swapRouter02Executor,
            abi.encode(tokensToApproveForSwapRouter02, multicallData)
        );
        assertEq(WETH.balanceOf(swapper), ONE);
        assertEq(DAI.balanceOf(swapper), 3000 * ONE);
        assertEq(DAI.balanceOf(address(swapRouter02Executor)), 275438458971501955836);
    }

    // Swapper creates order of input = 2 WETH and output = 3000 USDT. Trade via Uniswap V2.
    // There will be 275438458971501955836 wei of USDT in SwapRouter02Executor after.
    function testSwapWethToUsdtViaV2() public {
        uint256 output = 300 * 10 ** 6;
        DutchLimitOrder memory order = DutchLimitOrder({
            info: OrderInfoBuilder.init(address(dloReactor)).withSwapper(swapper).withDeadline(block.timestamp + 100),
            startTime: block.timestamp - 100,
            endTime: block.timestamp + 100,
            input: DutchInput(WETH, 2 * ONE, 2 * ONE),
            outputs: OutputsBuilder.singleDutch(address(USDT), output, output, address(swapper))
        });

        address[] memory tokensToApproveForSwapRouter02 = new address[](1);
        tokensToApproveForSwapRouter02[0] = address(WETH);
        bytes[] memory multicallData = new bytes[](1);
        address[] memory path = new address[](2);
        path[0] = address(WETH);
        path[1] = address(USDT);
        multicallData[0] = abi.encodeWithSelector(
            ISwapRouter02.swapExactTokensForTokens.selector, 2 * ONE, output, path, address(swapRouter02Executor)
        );
        dloReactor.execute(
            SignedOrder(abi.encode(order), signOrder(swapperPrivateKey, PERMIT2, order)),
            swapRouter02Executor,
            abi.encode(tokensToApproveForSwapRouter02, multicallData)
        );
        assertEq(WETH.balanceOf(swapper), ONE);
        assertEq(USDT.balanceOf(swapper), output);
    }

    // Swapper creates order of input = 2 WETH and output = 3000 USDT. Trade via Uniswap V2.
    // There will be 275438458971501955836 wei of USDT in SwapRouter02Executor after.
    function testSwapUsdtToWethViaV2() public {
        uint256 input = 2000 * 10 ** 6;
        uint256 output = 1 ether;

        // Swapper max approves permit post
        vm.prank(swapper);
        USDT.safeApprove(PERMIT2, type(uint256).max);
        deal(address(USDT), address(swapper), input);
        DutchLimitOrder memory order = DutchLimitOrder({
            info: OrderInfoBuilder.init(address(dloReactor)).withSwapper(swapper).withDeadline(block.timestamp + 100),
            startTime: block.timestamp - 100,
            endTime: block.timestamp + 100,
            input: DutchInput(USDT, input, input),
            outputs: OutputsBuilder.singleDutch(address(WETH), output, output, address(swapper))
        });

        address[] memory tokensToApproveForSwapRouter02 = new address[](1);
        tokensToApproveForSwapRouter02[0] = address(USDT);
        bytes[] memory multicallData = new bytes[](1);
        address[] memory path = new address[](2);
        path[0] = address(USDT);
        path[1] = address(WETH);
        multicallData[0] = abi.encodeWithSelector(
            ISwapRouter02.swapExactTokensForTokens.selector, input, output, path, address(swapRouter02Executor)
        );
        dloReactor.execute(
            SignedOrder(abi.encode(order), signOrder(swapperPrivateKey, PERMIT2, order)),
            swapRouter02Executor,
            abi.encode(tokensToApproveForSwapRouter02, multicallData)
        );
        assertEq(USDT.balanceOf(swapper), 0);
        assertEq(WETH.balanceOf(swapper), 4 * ONE);
    }

    // Exact same test as testSwapWethToDaiViaV2, but the order requests 4000 DAI output, which is too much for
    // given 2 WETH input. Should revert with "Too little received".
    function testSwapWethToDaiViaV2InsufficientOutput() public {
        DutchLimitOrder memory order = DutchLimitOrder({
            info: OrderInfoBuilder.init(address(dloReactor)).withSwapper(swapper).withDeadline(block.timestamp + 100),
            startTime: block.timestamp - 100,
            endTime: block.timestamp + 100,
            input: DutchInput(WETH, 2 * ONE, 2 * ONE),
            outputs: OutputsBuilder.singleDutch(address(DAI), 4000 * ONE, 4000 * ONE, address(swapper))
        });

        address[] memory tokensToApproveForSwapRouter02 = new address[](1);
        tokensToApproveForSwapRouter02[0] = address(WETH);
        bytes[] memory multicallData = new bytes[](1);
        address[] memory path = new address[](2);
        path[0] = address(WETH);
        path[1] = address(DAI);
        multicallData[0] = abi.encodeWithSelector(
            ISwapRouter02.swapExactTokensForTokens.selector, 2 * ONE, 4000 * ONE, path, address(swapRouter02Executor)
        );
        vm.expectRevert("Too little received");
        dloReactor.execute(
            SignedOrder(abi.encode(order), signOrder(swapperPrivateKey, PERMIT2, order)),
            swapRouter02Executor,
            abi.encode(tokensToApproveForSwapRouter02, multicallData)
        );
    }

    // There is 1000 DAI and 1000 UNI in swapRouter02Executor. Test that we can convert it to ETH
    // successfully.
    function testConvertERC20sToEth() public {
        // Transfer 1000 DAI and 1000 UNI to swapRouter02Executor
        vm.prank(0xbEbc44782C7dB0a1A60Cb6fe97d0b483032FF1C7);
        DAI.transfer(address(swapRouter02Executor), 1000 * ONE);
        vm.prank(0x47173B170C64d16393a52e6C480b3Ad8c302ba1e);
        UNI.transfer(address(swapRouter02Executor), 1000 * ONE);

        ERC20[] memory tokensToApproveForSwapRouter02 = new ERC20[](2);
        tokensToApproveForSwapRouter02[0] = DAI;
        tokensToApproveForSwapRouter02[1] = UNI;
        bytes[] memory multicallData = new bytes[](3);
        address[] memory daiToEthPath = new address[](2);
        daiToEthPath[0] = address(DAI);
        daiToEthPath[1] = address(WETH);
        address[] memory uniToEthPath = new address[](2);
        uniToEthPath[0] = address(UNI);
        uniToEthPath[1] = address(WETH);
        multicallData[0] = abi.encodeWithSelector(
            ISwapRouter02.swapExactTokensForTokens.selector, 1000 * ONE, 0, daiToEthPath, address(2)
        );
        multicallData[1] = abi.encodeWithSelector(
            ISwapRouter02.swapExactTokensForTokens.selector, 1000 * ONE, 0, uniToEthPath, address(2)
        );
        multicallData[2] = abi.encodeWithSelector(ISwapRouter02.unwrapWETH9.selector, 0, address(swapRouter02Executor));
        swapRouter02Executor.multicall(tokensToApproveForSwapRouter02, multicallData);
        assertEq(address(swapRouter02Executor).balance, 4667228409436457308);
    }

    function testMulticallOnlyOwner() public {
        vm.prank(address(0xbeef));
        vm.expectRevert("UNAUTHORIZED");
        swapRouter02Executor.multicall(new ERC20[](0), new bytes[](0));
    }

    // Swapper's order has input = 2000 DAI and output = 1 ETH. 213039886077866602 excess wei of ETH will remain in
    // swapRouter02Executor.
    function testSwapDaiToETHViaV2() public {
        DutchLimitOrder memory order = DutchLimitOrder({
            info: OrderInfoBuilder.init(address(dloReactor)).withSwapper(swapper).withDeadline(block.timestamp + 100),
            startTime: block.timestamp - 100,
            endTime: block.timestamp + 100,
            input: DutchInput(DAI, 2000 * ONE, 2000 * ONE),
            outputs: OutputsBuilder.singleDutch(NATIVE, ONE, ONE, address(swapper))
        });

        address[] memory tokensToApproveForSwapRouter02 = new address[](1);
        tokensToApproveForSwapRouter02[0] = address(DAI);
        bytes[] memory multicallData = new bytes[](2);
        address[] memory path = new address[](2);
        path[0] = address(DAI);
        path[1] = address(WETH);
        multicallData[0] =
            abi.encodeWithSelector(ISwapRouter02.swapExactTokensForTokens.selector, 2000 * ONE, ONE, path, SWAPROUTER02);
        multicallData[1] = abi.encodeWithSelector(ISwapRouter02.unwrapWETH9.selector, 0, address(swapRouter02Executor));

        // Swapper max approves permit post
        vm.prank(swapper);
        DAI.approve(PERMIT2, type(uint256).max);

        // Transfer 2000 DAI to swapper
        vm.prank(0x5d3a536E4D6DbD6114cc1Ead35777bAB948E3643);
        DAI.transfer(swapper, 2000 * ONE);

        dloReactor.execute(
            SignedOrder(abi.encode(order), signOrder(swapperPrivateKey, PERMIT2, order)),
            swapRouter02Executor,
            abi.encode(tokensToApproveForSwapRouter02, multicallData)
        );
        assertEq(DAI.balanceOf(swapper), 0);
        assertEq(DAI.balanceOf(address(swapRouter02Executor)), 0);
        assertEq(swapper.balance, 1000000000000000000);
        assertEq(address(swapRouter02Executor).balance, 213039886077866602);
    }

    // Swapper's order has input = 2000 DAI and output = 2 ETH. This is not enough DAI, so revert with "Too little received".
    function testSwapDaiToEthViaV2ButInsufficientDai() public {
        DutchLimitOrder memory order = DutchLimitOrder({
            info: OrderInfoBuilder.init(address(dloReactor)).withSwapper(swapper).withDeadline(block.timestamp + 100),
            startTime: block.timestamp - 100,
            endTime: block.timestamp + 100,
            input: DutchInput(DAI, 2000 * ONE, 2000 * ONE),
            outputs: OutputsBuilder.singleDutch(NATIVE, ONE * 2, ONE * 2, address(swapper))
        });

        address[] memory tokensToApproveForSwapRouter02 = new address[](1);
        tokensToApproveForSwapRouter02[0] = address(DAI);
        bytes[] memory multicallData = new bytes[](2);
        address[] memory path = new address[](2);
        path[0] = address(DAI);
        path[1] = address(WETH);
        multicallData[0] = abi.encodeWithSelector(
            ISwapRouter02.swapExactTokensForTokens.selector, 2000 * ONE, 2 * ONE, path, SWAPROUTER02
        );
        multicallData[1] = abi.encodeWithSelector(ISwapRouter02.unwrapWETH9.selector, 0, address(swapRouter02Executor));

        // Maker max approves permit post
        vm.prank(swapper);
        DAI.approve(PERMIT2, type(uint256).max);

        // Transfer 2000 DAI to swapper
        vm.prank(0x5d3a536E4D6DbD6114cc1Ead35777bAB948E3643);
        DAI.transfer(swapper, 2000 * ONE);

        vm.expectRevert("Too little received");
        dloReactor.execute(
            SignedOrder(abi.encode(order), signOrder(swapperPrivateKey, PERMIT2, order)),
            swapRouter02Executor,
            abi.encode(tokensToApproveForSwapRouter02, multicallData)
        );
    }

<<<<<<< HEAD
    // Swapper's order has input = 2000 DAI and output = [1 ETH, 0.05 ETH (fee)].
    function testSwapDaiToETHViaV2WithFee() public {
        DutchOutput[] memory outputs = new DutchOutput[](2);
        outputs[0] = DutchOutput(NATIVE, ONE, ONE, swapper, false);
        outputs[1] = DutchOutput(NATIVE, ONE / 20, ONE / 20, swapper, true);
        DutchLimitOrder memory order = DutchLimitOrder({
            info: OrderInfoBuilder.init(address(dloReactor)).withSwapper(swapper).withDeadline(block.timestamp + 100),
            startTime: block.timestamp - 100,
            endTime: block.timestamp + 100,
            input: DutchInput(DAI, 2000 * ONE, 2000 * ONE),
            outputs: outputs
        });

        address[] memory tokensToApproveForSwapRouter02 = new address[](1);
        tokensToApproveForSwapRouter02[0] = address(DAI);
        bytes[] memory multicallData = new bytes[](2);
        address[] memory path = new address[](2);
        path[0] = address(DAI);
        path[1] = address(WETH);
        multicallData[0] =
            abi.encodeWithSelector(ISwapRouter02.swapExactTokensForTokens.selector, 2000 * ONE, ONE, path, SWAPROUTER02);
        multicallData[1] = abi.encodeWithSelector(ISwapRouter02.unwrapWETH9.selector, 0, address(swapRouter02Executor));

        // Maker max approves permit post
        vm.prank(swapper);
        DAI.approve(PERMIT2, type(uint256).max);

        // Transfer 2000 DAI to swapper
        vm.prank(0x5d3a536E4D6DbD6114cc1Ead35777bAB948E3643);
        DAI.transfer(swapper, 2000 * ONE);

        dloReactor.execute(
            SignedOrder(abi.encode(order), signOrder(swapperPrivateKey, PERMIT2, order)),
            swapRouter02Executor,
            abi.encode(tokensToApproveForSwapRouter02, multicallData)
        );
        assertEq(DAI.balanceOf(swapper), 0);
        assertEq(DAI.balanceOf(address(swapRouter02Executor)), 0);
        assertEq(swapper.balance, ONE);
        assertEq(address(swapRouter02Executor).balance, 163039886077866602);
        assertEq(address(dloReactor).balance, ONE / 20);
        assertEq(dloReactor.feesOwed(NATIVE, address(0)), 500000000000000);
        assertEq(dloReactor.feesOwed(NATIVE, swapper), 49500000000000000);
    }

=======
>>>>>>> d36ff645
    // Test a batch execute, dai -> ETH via v2. Order 1: input = 2000 DAI, output = 1 ETH. Order 2: input = 1000 DAI,
    // output = 0.5 ETH.
    function testBatchSwapDaiToEthViaV2() public {
        vm.prank(swapper);
        DAI.approve(PERMIT2, type(uint256).max);
        vm.prank(swapper2);
        DAI.approve(PERMIT2, type(uint256).max);

        vm.prank(0x5d3a536E4D6DbD6114cc1Ead35777bAB948E3643);
        DAI.transfer(swapper, 2000 * ONE);
        vm.prank(0x5d3a536E4D6DbD6114cc1Ead35777bAB948E3643);
        DAI.transfer(swapper2, 1000 * ONE);

        DutchLimitOrder memory order1 = DutchLimitOrder({
            info: OrderInfoBuilder.init(address(dloReactor)).withSwapper(swapper).withDeadline(block.timestamp + 100),
            startTime: block.timestamp,
            endTime: block.timestamp + 100,
            input: DutchInput(DAI, ONE * 2000, ONE * 2000),
            outputs: OutputsBuilder.singleDutch(NATIVE, ONE, ONE, swapper)
        });
        DutchLimitOrder memory order2 = DutchLimitOrder({
            info: OrderInfoBuilder.init(address(dloReactor)).withSwapper(swapper2).withDeadline(block.timestamp + 100),
            startTime: block.timestamp,
            endTime: block.timestamp + 100,
            input: DutchInput(DAI, ONE * 1000, ONE * 1000),
            outputs: OutputsBuilder.singleDutch(NATIVE, ONE / 2, ONE / 2, swapper2)
        });
        SignedOrder[] memory signedOrders = new SignedOrder[](2);
        signedOrders[0] = SignedOrder(abi.encode(order1), signOrder(swapperPrivateKey, PERMIT2, order1));
        signedOrders[1] = SignedOrder(abi.encode(order2), signOrder(swapper2PrivateKey, PERMIT2, order2));

        address[] memory tokensToApproveForSwapRouter02 = new address[](1);
        tokensToApproveForSwapRouter02[0] = address(DAI);
        bytes[] memory multicallData = new bytes[](2);
        address[] memory path = new address[](2);
        path[0] = address(DAI);
        path[1] = address(WETH);
        multicallData[0] = abi.encodeWithSelector(
            ISwapRouter02.swapExactTokensForTokens.selector, 3000 * ONE, ONE * 3 / 2, path, SWAPROUTER02
        );
        multicallData[1] = abi.encodeWithSelector(ISwapRouter02.unwrapWETH9.selector, 0, address(swapRouter02Executor));

        dloReactor.executeBatch(
            signedOrders, swapRouter02Executor, abi.encode(tokensToApproveForSwapRouter02, multicallData)
        );
        assertEq(swapper.balance, ONE);
        assertEq(swapper2.balance, ONE / 2);
        assertEq(address(swapRouter02Executor).balance, 319317550497372609);
    }

    // There is 10 WETH swapRouter02Executor. Test that we can convert it to ETH
    // and withdraw successfully.
    function testUnwrapWETH() public {
        assertEq(filler.balance, 0);

        // Transfer 10 WETH to swapRouter02Executor
        vm.prank(WHALE);
        WETH.transfer(address(swapRouter02Executor), 10 * ONE);

        // unwrap WETH and withdraw ETH to bot wallet
        swapRouter02Executor.unwrapWETH(filler);
        assertEq(filler.balance, 10 * ONE);
    }
}<|MERGE_RESOLUTION|>--- conflicted
+++ resolved
@@ -350,54 +350,6 @@
         );
     }
 
-<<<<<<< HEAD
-    // Swapper's order has input = 2000 DAI and output = [1 ETH, 0.05 ETH (fee)].
-    function testSwapDaiToETHViaV2WithFee() public {
-        DutchOutput[] memory outputs = new DutchOutput[](2);
-        outputs[0] = DutchOutput(NATIVE, ONE, ONE, swapper, false);
-        outputs[1] = DutchOutput(NATIVE, ONE / 20, ONE / 20, swapper, true);
-        DutchLimitOrder memory order = DutchLimitOrder({
-            info: OrderInfoBuilder.init(address(dloReactor)).withSwapper(swapper).withDeadline(block.timestamp + 100),
-            startTime: block.timestamp - 100,
-            endTime: block.timestamp + 100,
-            input: DutchInput(DAI, 2000 * ONE, 2000 * ONE),
-            outputs: outputs
-        });
-
-        address[] memory tokensToApproveForSwapRouter02 = new address[](1);
-        tokensToApproveForSwapRouter02[0] = address(DAI);
-        bytes[] memory multicallData = new bytes[](2);
-        address[] memory path = new address[](2);
-        path[0] = address(DAI);
-        path[1] = address(WETH);
-        multicallData[0] =
-            abi.encodeWithSelector(ISwapRouter02.swapExactTokensForTokens.selector, 2000 * ONE, ONE, path, SWAPROUTER02);
-        multicallData[1] = abi.encodeWithSelector(ISwapRouter02.unwrapWETH9.selector, 0, address(swapRouter02Executor));
-
-        // Maker max approves permit post
-        vm.prank(swapper);
-        DAI.approve(PERMIT2, type(uint256).max);
-
-        // Transfer 2000 DAI to swapper
-        vm.prank(0x5d3a536E4D6DbD6114cc1Ead35777bAB948E3643);
-        DAI.transfer(swapper, 2000 * ONE);
-
-        dloReactor.execute(
-            SignedOrder(abi.encode(order), signOrder(swapperPrivateKey, PERMIT2, order)),
-            swapRouter02Executor,
-            abi.encode(tokensToApproveForSwapRouter02, multicallData)
-        );
-        assertEq(DAI.balanceOf(swapper), 0);
-        assertEq(DAI.balanceOf(address(swapRouter02Executor)), 0);
-        assertEq(swapper.balance, ONE);
-        assertEq(address(swapRouter02Executor).balance, 163039886077866602);
-        assertEq(address(dloReactor).balance, ONE / 20);
-        assertEq(dloReactor.feesOwed(NATIVE, address(0)), 500000000000000);
-        assertEq(dloReactor.feesOwed(NATIVE, swapper), 49500000000000000);
-    }
-
-=======
->>>>>>> d36ff645
     // Test a batch execute, dai -> ETH via v2. Order 1: input = 2000 DAI, output = 1 ETH. Order 2: input = 1000 DAI,
     // output = 0.5 ETH.
     function testBatchSwapDaiToEthViaV2() public {
