--- conflicted
+++ resolved
@@ -6,13 +6,8 @@
 import {UniswapV3Executor} from "../../src/sample-executors/UniswapV3Executor.sol";
 import {InputToken, OrderInfo, SignedOrder} from "../../src/base/ReactorStructs.sol";
 import {OrderInfoBuilder} from "../util/OrderInfoBuilder.sol";
-<<<<<<< HEAD
 import {Permit2} from "permit2/Permit2.sol";
 import {DutchLimitOrderReactor, DutchLimitOrder} from "../../src/reactors/DutchLimitOrderReactor.sol";
-=======
-import {PermitPost, Permit} from "permitpost/PermitPost.sol";
-import {DutchLimitOrderReactor, DutchLimitOrder, DutchInput} from "../../src/reactors/DutchLimitOrderReactor.sol";
->>>>>>> 271d9a04
 import {OutputsBuilder} from "../util/OutputsBuilder.sol";
 
 // This set of tests will use a mainnet fork to test integration.
@@ -62,21 +57,7 @@
         assertEq(ERC20(usdc).balanceOf(maker), 0);
         assertEq(ERC20(weth).balanceOf(address(uniswapV3Executor)), 0);
         dloReactor.execute(
-<<<<<<< HEAD
             SignedOrder(abi.encode(order), signOrder(makerPrivateKey, address(permit2), order)),
-=======
-            SignedOrder(
-                abi.encode(order),
-                signOrder(
-                    vm,
-                    makerPrivateKey,
-                    address(permitPost),
-                    order.info,
-                    InputToken(order.input.token, order.input.endAmount, order.input.endAmount),
-                    orderHash
-                )
-            ),
->>>>>>> 271d9a04
             address(uniswapV3Executor),
             abi.encodePacked(address(weth), fee, address(usdc))
         );
@@ -101,21 +82,7 @@
 
         vm.expectRevert("TRANSFER_FROM_FAILED");
         dloReactor.execute(
-<<<<<<< HEAD
             SignedOrder(abi.encode(order), signOrder(makerPrivateKey, address(permit2), order)),
-=======
-            SignedOrder(
-                abi.encode(order),
-                signOrder(
-                    vm,
-                    makerPrivateKey,
-                    address(permitPost),
-                    order.info,
-                    InputToken(order.input.token, order.input.endAmount, order.input.endAmount),
-                    orderHash
-                )
-            ),
->>>>>>> 271d9a04
             address(uniswapV3Executor),
             abi.encodePacked(address(weth), fee, address(usdc))
         );
