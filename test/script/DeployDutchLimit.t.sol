--- conflicted
+++ resolved
@@ -41,19 +41,7 @@
             input: DutchInput(address(deployment.tokenIn), ONE, ONE),
             outputs: dutchOutputs
         });
-<<<<<<< HEAD
         bytes memory sig = signOrder(makerPrivateKey, address(deployment.permit2), order);
-=======
-        bytes32 orderHash = keccak256(abi.encode(order));
-        Signature memory sig = signOrder(
-            vm,
-            makerPrivateKey,
-            address(deployment.permitPost),
-            order.info,
-            InputToken(order.input.token, order.input.endAmount, order.input.endAmount),
-            orderHash
-        );
->>>>>>> 271d9a04
         ResolvedOrder memory quote = deployment.quoter.quote(abi.encode(order), sig);
 
         assertEq(quote.input.token, address(deployment.tokenIn));
