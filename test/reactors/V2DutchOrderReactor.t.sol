--- conflicted
+++ resolved
@@ -288,7 +288,40 @@
         fillContract.execute(signedOrder);
     }
 
-<<<<<<< HEAD
+    function testExclusivityValidCaller() public {
+        uint256 inputAmount = 1 ether;
+        uint256 outputAmount = 1 ether;
+        tokenIn.mint(swapper, inputAmount);
+        tokenOut.mint(address(fillContract), inputAmount);
+        tokenIn.forceApprove(swapper, address(permit2), type(uint256).max);
+        CosignerData memory cosignerData = CosignerData({
+            decayStartTime: block.timestamp,
+            decayEndTime: block.timestamp + 100,
+            extraData: encodeExtraCosignerData(address(fillContract), 0, NO_OUTPUT_OVERRIDES)
+        });
+
+        V2DutchOrder memory order = V2DutchOrder({
+            info: OrderInfoBuilder.init(address(reactor)).withSwapper(swapper),
+            cosigner: vm.addr(cosignerPrivateKey),
+            input: DutchInput(tokenIn, inputAmount, inputAmount),
+            outputs: OutputsBuilder.singleDutch(address(tokenOut), outputAmount, 0.9 ether, swapper),
+            cosignerData: cosignerData,
+            cosignature: bytes("")
+        });
+        order.cosignature = cosignOrder(order.hash(), cosignerData);
+        SignedOrder memory signedOrder =
+            SignedOrder(abi.encode(order), signOrder(swapperPrivateKey, address(permit2), order));
+        vm.prank(address(1));
+
+        _snapStart("ExclusiveFiller");
+        fillContract.execute(signedOrder);
+        snapEnd();
+
+        assertEq(tokenIn.balanceOf(swapper), 0);
+        assertEq(tokenOut.balanceOf(swapper), outputAmount);
+        assertEq(tokenIn.balanceOf(address(fillContract)), inputAmount);
+    }
+
     function testDecodeExtraParametersFuzz(
         address filler,
         uint256 inputOverride,
@@ -314,42 +347,6 @@
         for (uint256 i = 0; i < outputOverrideLength; i++) {
             assertEq(decodedOutputOverrides[i], outputOverride);
         }
-=======
-    function testExclusivityValidCaller() public {
-        uint256 inputAmount = 1 ether;
-        uint256 outputAmount = 1 ether;
-        tokenIn.mint(swapper, inputAmount);
-        tokenOut.mint(address(fillContract), inputAmount);
-        tokenIn.forceApprove(swapper, address(permit2), type(uint256).max);
-        CosignerData memory cosignerData = CosignerData({
-            decayStartTime: block.timestamp,
-            decayEndTime: block.timestamp + 100,
-            exclusiveFiller: address(fillContract),
-            inputOverride: 0,
-            outputOverrides: ArrayBuilder.fill(1, 0)
-        });
-
-        V2DutchOrder memory order = V2DutchOrder({
-            info: OrderInfoBuilder.init(address(reactor)).withSwapper(swapper),
-            cosigner: vm.addr(cosignerPrivateKey),
-            input: DutchInput(tokenIn, inputAmount, inputAmount),
-            outputs: OutputsBuilder.singleDutch(address(tokenOut), outputAmount, 0.9 ether, swapper),
-            cosignerData: cosignerData,
-            cosignature: bytes("")
-        });
-        order.cosignature = cosignOrder(order.hash(), cosignerData);
-        SignedOrder memory signedOrder =
-            SignedOrder(abi.encode(order), signOrder(swapperPrivateKey, address(permit2), order));
-        vm.prank(address(1));
-
-        _snapStart("ExclusiveFiller");
-        fillContract.execute(signedOrder);
-        snapEnd();
-
-        assertEq(tokenIn.balanceOf(swapper), 0);
-        assertEq(tokenOut.balanceOf(swapper), outputAmount);
-        assertEq(tokenIn.balanceOf(address(fillContract)), inputAmount);
->>>>>>> 3aa296ea
     }
 
     function cosignOrder(bytes32 orderHash, CosignerData memory cosignerData) private pure returns (bytes memory sig) {
