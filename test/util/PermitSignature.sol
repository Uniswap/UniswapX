// SPDX-License-Identifier: UNLICENSED
pragma solidity ^0.8.16;

import {Test} from "forge-std/Test.sol";
import {ISignatureTransfer} from "permit2/interfaces/ISignatureTransfer.sol";
import {EIP712} from "openzeppelin-contracts/utils/cryptography/EIP712.sol";
import {ECDSA} from "openzeppelin-contracts/utils/cryptography/ECDSA.sol";
import {Permit2} from "permit2/Permit2.sol";
import {LimitOrder, LimitOrderLib} from "../../src/lib/LimitOrderLib.sol";
import {DutchLimitOrder, DutchLimitOrderLib} from "../../src/lib/DutchLimitOrderLib.sol";
import {OrderInfo, InputToken} from "../../src/base/ReactorStructs.sol";

contract PermitSignature is Test {
    using LimitOrderLib for LimitOrder;
    using DutchLimitOrderLib for DutchLimitOrder;

    bytes32 public constant NAME_HASH = keccak256("Permit2");
    bytes32 public constant TYPE_HASH = keccak256("EIP712Domain(string name,uint256 chainId,address verifyingContract)");

    bytes32 internal constant TOKEN_PERMISSIONS_TYPEHASH = keccak256("TokenPermissions(address token,uint256 amount)");

    string constant TYPEHASH_STUB =
        "PermitWitnessTransferFrom(TokenPermissions permitted,address spender,uint256 nonce,uint256 deadline,";
    bytes32 constant LIMIT_ORDER_TYPE_HASH =
        keccak256(abi.encodePacked(TYPEHASH_STUB, LimitOrderLib.PERMIT2_ORDER_TYPE));

    bytes32 constant DUTCH_LIMIT_ORDER_TYPE_HASH =
        keccak256(abi.encodePacked(TYPEHASH_STUB, DutchLimitOrderLib.PERMIT2_ORDER_TYPE));

    function getPermitSignature(
        uint256 privateKey,
        address permit2,
        ISignatureTransfer.PermitTransferFrom memory permit,
        address spender,
        bytes32 typeHash,
        bytes32 witness
    ) internal view returns (bytes memory sig) {
        bytes32 msgHash = ECDSA.toTypedDataHash(
            _domainSeparatorV4(permit2),
            keccak256(
                abi.encode(
                    typeHash, _hashTokenPermissions(permit.permitted), spender, permit.nonce, permit.deadline, witness
                )
            )
        );

        (uint8 v, bytes32 r, bytes32 s) = vm.sign(privateKey, msgHash);
        sig = bytes.concat(r, s, bytes1(v));
    }

    function signOrder(
        uint256 privateKey,
        address permit2,
        OrderInfo memory info,
        address inputToken,
        uint256 inputAmount,
        bytes32 typeHash,
        bytes32 orderHash
    ) internal view returns (bytes memory sig) {
        ISignatureTransfer.PermitTransferFrom memory permit = ISignatureTransfer.PermitTransferFrom({
            permitted: ISignatureTransfer.TokenPermissions({token: inputToken, amount: inputAmount}),
            nonce: info.nonce,
            deadline: info.deadline
        });
        return getPermitSignature(privateKey, permit2, permit, info.reactor, typeHash, orderHash);
    }

    function signOrder(uint256 privateKey, address permit2, LimitOrder memory order)
        internal
<<<<<<< HEAD
=======
        view
>>>>>>> 4e8c8a5b
        returns (bytes memory sig)
    {
        return signOrder(
            privateKey, permit2, order.info, order.input.token, order.input.amount, LIMIT_ORDER_TYPE_HASH, order.hash()
        );
    }

    function signOrder(uint256 privateKey, address permit2, DutchLimitOrder memory order)
        internal
<<<<<<< HEAD
=======
        view
>>>>>>> 4e8c8a5b
        returns (bytes memory sig)
    {
        return signOrder(
            privateKey,
            permit2,
            order.info,
            order.input.token,
            order.input.endAmount,
            DUTCH_LIMIT_ORDER_TYPE_HASH,
            order.hash()
        );
    }

    function _domainSeparatorV4(address permit2) internal view returns (bytes32) {
        return keccak256(abi.encode(TYPE_HASH, NAME_HASH, block.chainid, permit2));
    }

    function _hashTokenPermissions(ISignatureTransfer.TokenPermissions memory permitted)
        private
        pure
        returns (bytes32)
    {
        return keccak256(abi.encode(TOKEN_PERMISSIONS_TYPEHASH, permitted));
    }
}<|MERGE_RESOLUTION|>--- conflicted
+++ resolved
@@ -67,10 +67,7 @@
 
     function signOrder(uint256 privateKey, address permit2, LimitOrder memory order)
         internal
-<<<<<<< HEAD
-=======
         view
->>>>>>> 4e8c8a5b
         returns (bytes memory sig)
     {
         return signOrder(
@@ -80,10 +77,7 @@
 
     function signOrder(uint256 privateKey, address permit2, DutchLimitOrder memory order)
         internal
-<<<<<<< HEAD
-=======
         view
->>>>>>> 4e8c8a5b
         returns (bytes memory sig)
     {
         return signOrder(
