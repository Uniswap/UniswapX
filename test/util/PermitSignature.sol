// SPDX-License-Identifier: GPL-2.0-or-later
pragma solidity ^0.8.0;

import {Test} from "forge-std/Test.sol";
import {EIP712} from "openzeppelin-contracts/utils/cryptography/EIP712.sol";
import {ECDSA} from "openzeppelin-contracts/utils/cryptography/ECDSA.sol";
import {ISignatureTransfer} from "permit2/src/interfaces/ISignatureTransfer.sol";
import {LimitOrder, LimitOrderLib} from "../../src/lib/LimitOrderLib.sol";
import {DutchOrder, DutchOrderLib} from "../../src/lib/DutchOrderLib.sol";
import {ExclusiveDutchOrder, ExclusiveDutchOrderLib} from "../../src/lib/ExclusiveDutchOrderLib.sol";
import {V2DutchOrder, V2DutchOrderLib} from "../../src/lib/V2DutchOrderLib.sol";
import {V3DutchOrder, V3DutchOrderLib} from "../../src/lib/V3DutchOrderLib.sol";
import {PriorityOrder, PriorityOrderLib} from "../../src/lib/PriorityOrderLib.sol";
import {
    PriorityOrder as PriorityOrderV2,
    PriorityOrderLib as PriorityOrderLibV2
} from "../../src/v4/lib/PriorityOrderLib.sol";
import {OrderInfo, InputToken} from "../../src/base/ReactorStructs.sol";
import {OrderInfo as OrderInfoV2} from "../../src/v4/base/ReactorStructs.sol";
import {MockOrder, MockOrderLib} from "../v4/util/mock/MockOrderLib.sol";
<<<<<<< HEAD
=======
import {HybridOrder, HybridOrderLib} from "../../src/v4/lib/HybridOrderLib.sol";
>>>>>>> 28621016

contract PermitSignature is Test {
    using LimitOrderLib for LimitOrder;
    using DutchOrderLib for DutchOrder;
    using ExclusiveDutchOrderLib for ExclusiveDutchOrder;
    using V2DutchOrderLib for V2DutchOrder;
    using PriorityOrderLib for PriorityOrder;
    using PriorityOrderLibV2 for PriorityOrderV2;
    using V3DutchOrderLib for V3DutchOrder;
    using MockOrderLib for MockOrder;
<<<<<<< HEAD
=======
    using HybridOrderLib for HybridOrder;
>>>>>>> 28621016

    bytes32 public constant NAME_HASH = keccak256("Permit2");
    bytes32 public constant TYPE_HASH =
        keccak256("EIP712Domain(string name,uint256 chainId,address verifyingContract)");

    bytes32 internal constant TOKEN_PERMISSIONS_TYPEHASH = keccak256("TokenPermissions(address token,uint256 amount)");

    string constant TYPEHASH_STUB =
        "PermitWitnessTransferFrom(TokenPermissions permitted,address spender,uint256 nonce,uint256 deadline,";
    bytes32 constant LIMIT_ORDER_TYPE_HASH =
        keccak256(abi.encodePacked(TYPEHASH_STUB, LimitOrderLib.PERMIT2_ORDER_TYPE));

    bytes32 constant DUTCH_LIMIT_ORDER_TYPE_HASH =
        keccak256(abi.encodePacked(TYPEHASH_STUB, DutchOrderLib.PERMIT2_ORDER_TYPE));

    bytes32 constant EXCLUSIVE_DUTCH_LIMIT_ORDER_TYPE_HASH =
        keccak256(abi.encodePacked(TYPEHASH_STUB, ExclusiveDutchOrderLib.PERMIT2_ORDER_TYPE));

    bytes32 constant V2_DUTCH_ORDER_TYPE_HASH =
        keccak256(abi.encodePacked(TYPEHASH_STUB, V2DutchOrderLib.PERMIT2_ORDER_TYPE));

    bytes32 constant PRIORITY_ORDER_TYPE_HASH =
        keccak256(abi.encodePacked(TYPEHASH_STUB, PriorityOrderLib.PERMIT2_ORDER_TYPE));

    bytes32 constant PRIORITY_ORDER_V2_TYPE_HASH =
        keccak256(abi.encodePacked(TYPEHASH_STUB, PriorityOrderLibV2.PERMIT2_ORDER_TYPE));

    // Alias for the new witness-based type hash
    bytes32 constant PRIORITY_ORDER_V2_WITNESS_TYPE_HASH = PRIORITY_ORDER_V2_TYPE_HASH;

    bytes32 constant V3_DUTCH_ORDER_TYPE_HASH =
        keccak256(abi.encodePacked(TYPEHASH_STUB, V3DutchOrderLib.PERMIT2_ORDER_TYPE));

<<<<<<< HEAD
=======
    bytes32 constant HYBRID_ORDER_TYPE_HASH =
        keccak256(abi.encodePacked(TYPEHASH_STUB, HybridOrderLib.PERMIT2_ORDER_TYPE));

>>>>>>> 28621016
    bytes32 constant MOCK_ORDER_TYPE_HASH = keccak256(abi.encodePacked(TYPEHASH_STUB, MockOrderLib.PERMIT2_ORDER_TYPE));

    function getPermitSignature(
        uint256 privateKey,
        address permit2,
        ISignatureTransfer.PermitTransferFrom memory permit,
        address spender,
        bytes32 typeHash,
        bytes32 witness
    ) internal view returns (bytes memory sig) {
        bytes32 msgHash = ECDSA.toTypedDataHash(
            _domainSeparatorV4(permit2),
            keccak256(
                abi.encode(
                    typeHash, _hashTokenPermissions(permit.permitted), spender, permit.nonce, permit.deadline, witness
                )
            )
        );

        (uint8 v, bytes32 r, bytes32 s) = vm.sign(privateKey, msgHash);
        sig = bytes.concat(r, s, bytes1(v));
    }

    function signOrder(
        uint256 privateKey,
        address permit2,
        OrderInfo memory info,
        address inputToken,
        uint256 inputAmount,
        bytes32 typeHash,
        bytes32 orderHash
    ) internal view returns (bytes memory sig) {
        ISignatureTransfer.PermitTransferFrom memory permit = ISignatureTransfer.PermitTransferFrom({
            permitted: ISignatureTransfer.TokenPermissions({token: inputToken, amount: inputAmount}),
            nonce: info.nonce,
            deadline: info.deadline
        });
        return getPermitSignature(privateKey, permit2, permit, address(info.reactor), typeHash, orderHash);
    }

    function signOrder(uint256 privateKey, address permit2, LimitOrder memory order)
        internal
        view
        returns (bytes memory sig)
    {
        return signOrder(
            privateKey,
            permit2,
            order.info,
            address(order.input.token),
            order.input.amount,
            LIMIT_ORDER_TYPE_HASH,
            order.hash()
        );
    }

    function signOrder(uint256 privateKey, address permit2, DutchOrder memory order)
        internal
        view
        returns (bytes memory sig)
    {
        return signOrder(
            privateKey,
            permit2,
            order.info,
            address(order.input.token),
            order.input.endAmount,
            DUTCH_LIMIT_ORDER_TYPE_HASH,
            order.hash()
        );
    }

    function signOrder(uint256 privateKey, address permit2, ExclusiveDutchOrder memory order)
        internal
        view
        returns (bytes memory sig)
    {
        return signOrder(
            privateKey,
            permit2,
            order.info,
            address(order.input.token),
            order.input.endAmount,
            EXCLUSIVE_DUTCH_LIMIT_ORDER_TYPE_HASH,
            order.hash()
        );
    }

    function signOrder(uint256 privateKey, address permit2, V2DutchOrder memory order)
        internal
        view
        returns (bytes memory sig)
    {
        return signOrder(
            privateKey,
            permit2,
            order.info,
            address(order.baseInput.token),
            order.baseInput.endAmount,
            V2_DUTCH_ORDER_TYPE_HASH,
            order.hash()
        );
    }

    function signOrder(uint256 privateKey, address permit2, PriorityOrder memory order)
        internal
        view
        returns (bytes memory sig)
    {
        return signOrder(
            privateKey,
            permit2,
            order.info,
            address(order.input.token),
            // amount is max amount for priority orders
            order.input.amount,
            PRIORITY_ORDER_TYPE_HASH,
            order.hash()
        );
    }

    function signOrder(uint256 privateKey, address permit2, PriorityOrderV2 memory order)
        internal
        view
        returns (bytes memory sig)
    {
        ISignatureTransfer.PermitTransferFrom memory permit = ISignatureTransfer.PermitTransferFrom({
            permitted: ISignatureTransfer.TokenPermissions({
                token: address(order.input.token), amount: order.input.amount
            }),
            nonce: order.info.nonce,
            deadline: order.info.deadline
        });

        // Use the new witness hash that includes resolver address and full order
        bytes32 witness = order.witnessHash(address(order.info.auctionResolver));

        return getPermitSignature(
            privateKey,
            permit2,
            permit,
            address(order.info.preExecutionHook),
            PRIORITY_ORDER_V2_WITNESS_TYPE_HASH,
            witness
        );
    }

    function signOrder(uint256 privateKey, address permit2, V3DutchOrder memory order)
        internal
        view
        returns (bytes memory sig)
    {
        return signOrder(
            privateKey,
            permit2,
            order.info,
            address(order.baseInput.token),
            order.baseInput.maxAmount,
            V3_DUTCH_ORDER_TYPE_HASH,
            order.hash()
        );
    }

    function signOrder(
        uint256 privateKey,
        address permit2,
        OrderInfoV2 memory info,
        address inputToken,
        uint256 inputAmount,
        bytes32 typeHash,
        bytes32 orderHash
    ) internal view returns (bytes memory sig) {
        ISignatureTransfer.PermitTransferFrom memory permit = ISignatureTransfer.PermitTransferFrom({
            permitted: ISignatureTransfer.TokenPermissions({token: inputToken, amount: inputAmount}),
            nonce: info.nonce,
            deadline: info.deadline
        });
        return getPermitSignature(privateKey, permit2, permit, address(info.preExecutionHook), typeHash, orderHash);
    }

    function signOrder(uint256 privateKey, address permit2, MockOrder memory order)
        internal
        view
        returns (bytes memory sig)
    {
        ISignatureTransfer.PermitTransferFrom memory permit = ISignatureTransfer.PermitTransferFrom({
            permitted: ISignatureTransfer.TokenPermissions({
                token: address(order.input.token), amount: order.input.maxAmount
            }),
            nonce: order.info.nonce,
            deadline: order.info.deadline
        });

        // Use the new witness hash that includes resolver address and full order
        bytes32 witness = order.witnessHash(address(order.info.auctionResolver));

        return getPermitSignature(
            privateKey, permit2, permit, address(order.info.preExecutionHook), MOCK_ORDER_TYPE_HASH, witness
        );
    }

<<<<<<< HEAD
=======
    function signOrder(uint256 privateKey, address permit2, HybridOrder memory order)
        internal
        view
        returns (bytes memory sig)
    {
        ISignatureTransfer.PermitTransferFrom memory permit = ISignatureTransfer.PermitTransferFrom({
            permitted: ISignatureTransfer.TokenPermissions({
                token: address(order.input.token), amount: order.input.maxAmount
            }),
            nonce: order.info.nonce,
            deadline: order.info.deadline
        });

        bytes32 witness = order.hash();

        return getPermitSignature(
            privateKey, permit2, permit, address(order.info.preExecutionHook), HYBRID_ORDER_TYPE_HASH, witness
        );
    }

>>>>>>> 28621016
    function _domainSeparatorV4(address permit2) internal view returns (bytes32) {
        return keccak256(abi.encode(TYPE_HASH, NAME_HASH, block.chainid, permit2));
    }

    function _hashTokenPermissions(ISignatureTransfer.TokenPermissions memory permitted)
        private
        pure
        returns (bytes32)
    {
        return keccak256(abi.encode(TOKEN_PERMISSIONS_TYPEHASH, permitted));
    }
}<|MERGE_RESOLUTION|>--- conflicted
+++ resolved
@@ -18,10 +18,7 @@
 import {OrderInfo, InputToken} from "../../src/base/ReactorStructs.sol";
 import {OrderInfo as OrderInfoV2} from "../../src/v4/base/ReactorStructs.sol";
 import {MockOrder, MockOrderLib} from "../v4/util/mock/MockOrderLib.sol";
-<<<<<<< HEAD
-=======
 import {HybridOrder, HybridOrderLib} from "../../src/v4/lib/HybridOrderLib.sol";
->>>>>>> 28621016
 
 contract PermitSignature is Test {
     using LimitOrderLib for LimitOrder;
@@ -32,10 +29,7 @@
     using PriorityOrderLibV2 for PriorityOrderV2;
     using V3DutchOrderLib for V3DutchOrder;
     using MockOrderLib for MockOrder;
-<<<<<<< HEAD
-=======
     using HybridOrderLib for HybridOrder;
->>>>>>> 28621016
 
     bytes32 public constant NAME_HASH = keccak256("Permit2");
     bytes32 public constant TYPE_HASH =
@@ -69,12 +63,9 @@
     bytes32 constant V3_DUTCH_ORDER_TYPE_HASH =
         keccak256(abi.encodePacked(TYPEHASH_STUB, V3DutchOrderLib.PERMIT2_ORDER_TYPE));
 
-<<<<<<< HEAD
-=======
     bytes32 constant HYBRID_ORDER_TYPE_HASH =
         keccak256(abi.encodePacked(TYPEHASH_STUB, HybridOrderLib.PERMIT2_ORDER_TYPE));
 
->>>>>>> 28621016
     bytes32 constant MOCK_ORDER_TYPE_HASH = keccak256(abi.encodePacked(TYPEHASH_STUB, MockOrderLib.PERMIT2_ORDER_TYPE));
 
     function getPermitSignature(
@@ -276,8 +267,6 @@
         );
     }
 
-<<<<<<< HEAD
-=======
     function signOrder(uint256 privateKey, address permit2, HybridOrder memory order)
         internal
         view
@@ -298,7 +287,6 @@
         );
     }
 
->>>>>>> 28621016
     function _domainSeparatorV4(address permit2) internal view returns (bytes32) {
         return keccak256(abi.encode(TYPE_HASH, NAME_HASH, block.chainid, permit2));
     }
