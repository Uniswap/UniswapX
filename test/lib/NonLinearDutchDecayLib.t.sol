--- conflicted
+++ resolved
@@ -452,13 +452,7 @@
         uint256 startAmount = 1 ether;
         NonlinearDutchDecay memory curve =
             CurveBuilder.multiPointCurve(ArrayBuilder.fillUint16(16, 1), ArrayBuilder.fillInt(17, 0));
-<<<<<<< HEAD
-        vm.roll(150);
         vm.expectRevert(NonlinearDutchDecayLib.InvalidDecayCurve.selector);
         mockNonlinearDutchDecayLibContract.decay(curve, startAmount, decayStartBlock, 1 ether, 1 ether);
-=======
-        vm.expectRevert(InvalidDecayCurve.selector);
-        mockNonlinearDutchDecayLibContract.decay(curve, startAmount, decayStartBlock);
->>>>>>> 954ac6a9
     }
 }