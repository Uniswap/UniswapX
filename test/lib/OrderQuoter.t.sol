// SPADIX-License-Identifier: GPL-2.0-or-later
pragma solidity ^0.8.16;

import {Test} from "forge-std/Test.sol";
import {Permit2} from "permit2/Permit2.sol";
import {OrderInfo, InputToken, ResolvedOrder} from "../../src/base/ReactorStructs.sol";
import {ReactorEvents} from "../../src/base/ReactorEvents.sol";
import {OrderInfoLib} from "../../src/lib/OrderInfoLib.sol";
import {OrderQuoter} from "../../src/lens/OrderQuoter.sol";
import {MockERC20} from "../util/mock/MockERC20.sol";
import {MockMaker} from "../util/mock/users/MockMaker.sol";
import {MockFillContract} from "../util/mock/MockFillContract.sol";
import {LimitOrderReactor, LimitOrder} from "../../src/reactors/LimitOrderReactor.sol";
import {
    DutchLimitOrderReactor,
    DutchLimitOrder,
    DutchOutput,
    DutchInput
} from "../../src/reactors/DutchLimitOrderReactor.sol";
import {OrderInfoBuilder} from "../util/OrderInfoBuilder.sol";
import {OutputsBuilder} from "../util/OutputsBuilder.sol";
import {PermitSignature} from "../util/PermitSignature.sol";

contract OrderQuoterTest is Test, PermitSignature, ReactorEvents {
    using OrderInfoBuilder for OrderInfo;

    uint256 constant ONE = 10 ** 18;

    OrderQuoter quoter;
    MockERC20 tokenIn;
    MockERC20 tokenOut;
    uint256 makerPrivateKey;
    address maker;
    LimitOrderReactor limitOrderReactor;
    DutchLimitOrderReactor dutchOrderReactor;
    Permit2 permit2;

    function setUp() public {
        quoter = new OrderQuoter();
        tokenIn = new MockERC20("Input", "IN", 18);
        tokenOut = new MockERC20("Output", "OUT", 18);
        makerPrivateKey = 0x12341234;
        maker = vm.addr(makerPrivateKey);
        tokenIn.mint(address(maker), ONE);
        permit2 = new Permit2();
        limitOrderReactor = new LimitOrderReactor(address(permit2));
        dutchOrderReactor = new DutchLimitOrderReactor(address(permit2));
    }

    function testQuoteLimitOrder() public {
        tokenIn.forceApprove(maker, address(permit2), ONE);
        LimitOrder memory order = LimitOrder({
            info: OrderInfoBuilder.init(address(limitOrderReactor)).withOfferer(address(maker)),
            input: InputToken(address(tokenIn), ONE, ONE),
            outputs: OutputsBuilder.single(address(tokenOut), ONE, address(maker))
        });
        bytes memory sig = signOrder(makerPrivateKey, address(permit2), order);
        ResolvedOrder memory quote = quoter.quote(abi.encode(order), sig);
        assertEq(quote.input.token, address(tokenIn));
        assertEq(quote.input.amount, ONE);
        assertEq(quote.outputs[0].token, address(tokenOut));
        assertEq(quote.outputs[0].amount, ONE);
    }

    function testQuoteDutchOrder() public {
        tokenIn.forceApprove(maker, address(permit2), ONE);
        DutchOutput[] memory dutchOutputs = new DutchOutput[](1);
        dutchOutputs[0] = DutchOutput(address(tokenOut), ONE, ONE * 9 / 10, address(0));
        DutchLimitOrder memory order = DutchLimitOrder({
            info: OrderInfoBuilder.init(address(dutchOrderReactor)).withOfferer(address(maker)),
            startTime: block.timestamp,
            input: DutchInput(address(tokenIn), ONE, ONE),
            outputs: dutchOutputs
        });
<<<<<<< HEAD
        bytes memory sig = signOrder(makerPrivateKey, address(permit2), order);
=======
        bytes32 orderHash = keccak256(abi.encode(order));
        Signature memory sig = signOrder(
            vm,
            makerPrivateKey,
            address(permitPost),
            order.info,
            InputToken(order.input.token, order.input.endAmount, order.input.endAmount),
            orderHash
        );
>>>>>>> 271d9a04
        ResolvedOrder memory quote = quoter.quote(abi.encode(order), sig);

        assertEq(quote.input.token, address(tokenIn));
        assertEq(quote.input.amount, ONE);
        assertEq(quote.outputs[0].token, address(tokenOut));
        assertEq(quote.outputs[0].amount, ONE);
    }

    function testQuoteDutchOrderAfterOutputDecay() public {
        vm.warp(block.timestamp + 100);
        tokenIn.forceApprove(maker, address(permit2), ONE);
        DutchOutput[] memory dutchOutputs = new DutchOutput[](1);
        dutchOutputs[0] = DutchOutput(address(tokenOut), ONE, ONE * 9 / 10, address(0));
        DutchLimitOrder memory order = DutchLimitOrder({
            info: OrderInfoBuilder.init(address(dutchOrderReactor)).withOfferer(address(maker)),
            startTime: block.timestamp - 100,
            input: DutchInput(address(tokenIn), ONE, ONE),
            outputs: dutchOutputs
        });
<<<<<<< HEAD
        bytes memory sig = signOrder(makerPrivateKey, address(permit2), order);
=======
        bytes32 orderHash = keccak256(abi.encode(order));
        Signature memory sig = signOrder(
            vm,
            makerPrivateKey,
            address(permitPost),
            order.info,
            InputToken(order.input.token, order.input.endAmount, order.input.endAmount),
            orderHash
        );
>>>>>>> 271d9a04
        ResolvedOrder memory quote = quoter.quote(abi.encode(order), sig);

        assertEq(quote.input.token, address(tokenIn));
        assertEq(quote.input.amount, ONE);
        assertEq(quote.outputs[0].token, address(tokenOut));
        assertEq(quote.outputs[0].amount, ONE * 95 / 100);
    }

    function testQuoteDutchOrderAfterInputDecay() public {
        vm.warp(block.timestamp + 100);
        tokenIn.forceApprove(maker, address(permitPost), ONE);
        DutchOutput[] memory dutchOutputs = new DutchOutput[](1);
        dutchOutputs[0] = DutchOutput(address(tokenOut), ONE, ONE, address(0));
        DutchLimitOrder memory order = DutchLimitOrder({
            info: OrderInfoBuilder.init(address(dutchOrderReactor)).withOfferer(address(maker)),
            startTime: block.timestamp - 100,
            input: DutchInput(address(tokenIn), ONE * 9 / 10, ONE),
            outputs: dutchOutputs
        });
        bytes32 orderHash = keccak256(abi.encode(order));
        Signature memory sig = signOrder(
            vm,
            makerPrivateKey,
            address(permitPost),
            order.info,
            InputToken(order.input.token, order.input.endAmount, order.input.endAmount),
            orderHash
        );
        ResolvedOrder memory quote = quoter.quote(abi.encode(order), sig);

        assertEq(quote.input.token, address(tokenIn));
        assertEq(quote.input.amount, ONE * 95 / 100);
        assertEq(quote.outputs[0].token, address(tokenOut));
        assertEq(quote.outputs[0].amount, ONE);
    }

    function testQuoteLimitOrderDeadlinePassed() public {
        uint256 timestamp = block.timestamp;
        vm.warp(timestamp + 100);
        tokenIn.forceApprove(maker, address(permit2), ONE);
        LimitOrder memory order = LimitOrder({
            info: OrderInfoBuilder.init(address(limitOrderReactor)).withOfferer(address(maker)).withDeadline(
                block.timestamp - 1
                ),
            input: InputToken(address(tokenIn), ONE, ONE),
            outputs: OutputsBuilder.single(address(tokenOut), ONE, address(maker))
        });
        bytes memory sig = signOrder(makerPrivateKey, address(permit2), order);
        vm.expectRevert(OrderInfoLib.DeadlinePassed.selector);
        quoter.quote(abi.encode(order), sig);
    }

    function testQuoteLimitOrderInsufficientBalance() public {
        tokenIn.forceApprove(maker, address(permit2), ONE);
        LimitOrder memory order = LimitOrder({
            info: OrderInfoBuilder.init(address(limitOrderReactor)).withOfferer(address(maker)),
            input: InputToken(address(tokenIn), ONE * 2, ONE * 2),
            outputs: OutputsBuilder.single(address(tokenOut), ONE, address(maker))
        });
        bytes memory sig = signOrder(makerPrivateKey, address(permit2), order);
        vm.expectRevert("TRANSFER_FROM_FAILED");
        quoter.quote(abi.encode(order), sig);
    }

    function testQuoteDutchOrderEndBeforeStart() public {
        tokenIn.forceApprove(maker, address(permit2), ONE);
        DutchOutput[] memory dutchOutputs = new DutchOutput[](1);
        dutchOutputs[0] = DutchOutput(address(tokenOut), ONE, ONE * 9 / 10, address(0));
        DutchLimitOrder memory order = DutchLimitOrder({
            info: OrderInfoBuilder.init(address(dutchOrderReactor)).withOfferer(address(maker)),
            startTime: block.timestamp + 1000,
            input: DutchInput(address(tokenIn), ONE, ONE),
            outputs: dutchOutputs
        });
<<<<<<< HEAD
        bytes memory sig = signOrder(makerPrivateKey, address(permit2), order);
=======
        bytes32 orderHash = keccak256(abi.encode(order));
        Signature memory sig = signOrder(
            vm,
            makerPrivateKey,
            address(permitPost),
            order.info,
            InputToken(order.input.token, order.input.endAmount, order.input.endAmount),
            orderHash
        );
>>>>>>> 271d9a04
        vm.expectRevert(DutchLimitOrderReactor.EndTimeBeforeStart.selector);
        quoter.quote(abi.encode(order), sig);
    }
}<|MERGE_RESOLUTION|>--- conflicted
+++ resolved
@@ -72,19 +72,7 @@
             input: DutchInput(address(tokenIn), ONE, ONE),
             outputs: dutchOutputs
         });
-<<<<<<< HEAD
         bytes memory sig = signOrder(makerPrivateKey, address(permit2), order);
-=======
-        bytes32 orderHash = keccak256(abi.encode(order));
-        Signature memory sig = signOrder(
-            vm,
-            makerPrivateKey,
-            address(permitPost),
-            order.info,
-            InputToken(order.input.token, order.input.endAmount, order.input.endAmount),
-            orderHash
-        );
->>>>>>> 271d9a04
         ResolvedOrder memory quote = quoter.quote(abi.encode(order), sig);
 
         assertEq(quote.input.token, address(tokenIn));
@@ -104,19 +92,7 @@
             input: DutchInput(address(tokenIn), ONE, ONE),
             outputs: dutchOutputs
         });
-<<<<<<< HEAD
         bytes memory sig = signOrder(makerPrivateKey, address(permit2), order);
-=======
-        bytes32 orderHash = keccak256(abi.encode(order));
-        Signature memory sig = signOrder(
-            vm,
-            makerPrivateKey,
-            address(permitPost),
-            order.info,
-            InputToken(order.input.token, order.input.endAmount, order.input.endAmount),
-            orderHash
-        );
->>>>>>> 271d9a04
         ResolvedOrder memory quote = quoter.quote(abi.encode(order), sig);
 
         assertEq(quote.input.token, address(tokenIn));
@@ -191,19 +167,7 @@
             input: DutchInput(address(tokenIn), ONE, ONE),
             outputs: dutchOutputs
         });
-<<<<<<< HEAD
         bytes memory sig = signOrder(makerPrivateKey, address(permit2), order);
-=======
-        bytes32 orderHash = keccak256(abi.encode(order));
-        Signature memory sig = signOrder(
-            vm,
-            makerPrivateKey,
-            address(permitPost),
-            order.info,
-            InputToken(order.input.token, order.input.endAmount, order.input.endAmount),
-            orderHash
-        );
->>>>>>> 271d9a04
         vm.expectRevert(DutchLimitOrderReactor.EndTimeBeforeStart.selector);
         quoter.quote(abi.encode(order), sig);
     }
