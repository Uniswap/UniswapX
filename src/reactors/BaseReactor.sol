--- conflicted
+++ resolved
@@ -20,9 +20,7 @@
 abstract contract BaseReactor is IReactor, ReactorEvents, IPSFees, ReentrancyGuard {
     using SafeTransferLib for ERC20;
     using ResolvedOrderLib for ResolvedOrder;
-<<<<<<< HEAD
     using FixedPointMathLib for uint256;
-=======
     using CurrencyLibrary for address;
 
     // Occurs when an output = ETH and the reactor lacks enough ETH OR output recipient cannot receive ETH
@@ -30,7 +28,6 @@
     // Occurs when an output = ETH and the reactor does contain enough ETH but either 1) the direct taker did not include
     // enough ETH in their call to execute/executeBatch or 2) the fillContract did not send enough ETH to the reactor
     error InsufficientEth();
->>>>>>> 1722db46
 
     address public immutable permit2;
     address public constant DIRECT_TAKER_FILL = address(1);
