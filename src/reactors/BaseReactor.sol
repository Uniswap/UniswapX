// SPDX-License-Identifier: GPL-2.0-or-later
pragma solidity ^0.8.0;

import {SafeTransferLib} from "solmate/src/utils/SafeTransferLib.sol";
import {SafeCast} from "openzeppelin-contracts/utils/math/SafeCast.sol";
import {ReentrancyGuard} from "openzeppelin-contracts/security/ReentrancyGuard.sol";
import {IAllowanceTransfer} from "permit2/src/interfaces/IAllowanceTransfer.sol";
import {ERC20} from "solmate/src/tokens/ERC20.sol";
import {ReactorEvents} from "../base/ReactorEvents.sol";
import {ResolvedOrderLib} from "../lib/ResolvedOrderLib.sol";
import {CurrencyLibrary, NATIVE} from "../lib/CurrencyLibrary.sol";
import {ExpectedBalance, ExpectedBalanceLib} from "../lib/ExpectedBalanceLib.sol";
import {IReactorCallback} from "../interfaces/IReactorCallback.sol";
import {IReactor} from "../interfaces/IReactor.sol";
import {IPSFees} from "../base/IPSFees.sol";
import {SignedOrder, ResolvedOrder, OrderInfo, InputToken, OutputToken} from "../base/ReactorStructs.sol";

/// @notice Generic reactor logic for settling off-chain signed orders
///     using arbitrary fill methods specified by a filler
abstract contract BaseReactor is IReactor, ReactorEvents, IPSFees, ReentrancyGuard {
    using SafeTransferLib for ERC20;
    using ResolvedOrderLib for ResolvedOrder;
    using ExpectedBalanceLib for ResolvedOrder[];
    using ExpectedBalanceLib for ExpectedBalance[];
    using CurrencyLibrary for address;

    // Occurs when an output = ETH and the reactor does contain enough ETH but
    // the direct filler did not include enough ETH in their call to execute/executeBatch
    error InsufficientEth();

    address public immutable permit2;
    address public constant DIRECT_FILL = address(1);

    constructor(address _permit2, uint256 _protocolFeeBps, address _protocolFeeRecipient)
        IPSFees(_protocolFeeBps, _protocolFeeRecipient)
    {
        permit2 = _permit2;
    }

    /// @notice Needed for reactor (which takes custody of fees) to receive ETH fees
    receive() external payable {}

    /// @inheritdoc IReactor
    function execute(SignedOrder calldata order, IReactorCallback fillContract, bytes calldata fillData)
        external
        payable
        override
        nonReentrant
    {
        ResolvedOrder[] memory resolvedOrders = new ResolvedOrder[](1);
        resolvedOrders[0] = resolve(order);

        _fill(resolvedOrders, fillContract, fillData);
    }

    /// @inheritdoc IReactor
    function executeBatch(SignedOrder[] calldata orders, IReactorCallback fillContract, bytes calldata fillData)
        external
        payable
        override
        nonReentrant
    {
        ResolvedOrder[] memory resolvedOrders = new ResolvedOrder[](orders.length);

        unchecked {
            for (uint256 i = 0; i < orders.length; i++) {
                resolvedOrders[i] = resolve(orders[i]);
            }
        }
        _fill(resolvedOrders, fillContract, fillData);
    }

    /// @notice validates and fills a list of orders, marking it as filled
<<<<<<< HEAD
    function _fill(ResolvedOrder[] memory orders, IReactorCallback fillContract, bytes calldata fillData) internal {
        bool directTaker = address(fillContract) == DIRECT_TAKER_FILL;
=======
    function _fill(ResolvedOrder[] memory orders, address fillContract, bytes calldata fillData) internal {
        bool directFill = fillContract == DIRECT_FILL;
>>>>>>> 91f6fbca
        unchecked {
            for (uint256 i = 0; i < orders.length; i++) {
                ResolvedOrder memory order = orders[i];
                _takeFees(order);
                order.validate(msg.sender);
<<<<<<< HEAD
                transferInputTokens(order, directTaker ? msg.sender : address(fillContract));
=======
                transferInputTokens(order, directFill ? msg.sender : fillContract);
>>>>>>> 91f6fbca

                // Batch fills are all-or-nothing so emit fill events now to save a loop
                emit Fill(orders[i].hash, msg.sender, order.info.swapper, order.info.nonce);
            }
        }

        if (directFill) {
            _processDirectFill(orders);
        } else {
            ExpectedBalance[] memory expectedBalances = orders.getExpectedBalances();
            fillContract.reactorCallback(orders, msg.sender, fillData);
            expectedBalances.check();
        }
    }

    /// @notice Process transferring tokens from a direct filler to the recipients
    /// @dev in the case of ETH outputs, ETh should be provided as value in the execute call
    /// @param orders The orders to process
    function _processDirectFill(ResolvedOrder[] memory orders) internal {
        // track outputs from msg.value as the contract may have
        // a standing ETH balance due to collected fees
        unchecked {
            uint256 ethAvailable = msg.value;
            for (uint256 i = 0; i < orders.length; i++) {
                ResolvedOrder memory order = orders[i];
                for (uint256 j = 0; j < order.outputs.length; j++) {
                    OutputToken memory output = order.outputs[j];
<<<<<<< HEAD
                    output.token.transferFromDirectTaker(output.recipient, output.amount, IAllowanceTransfer(permit2));
=======
                    output.token.transferFromDirectFiller(output.recipient, output.amount, permit2);
>>>>>>> 91f6fbca

                    if (output.token.isNative()) {
                        if (ethAvailable >= output.amount) {
                            ethAvailable -= output.amount;
                        } else {
                            revert InsufficientEth();
                        }
                    }
                }
            }

            // refund any remaining ETH to the filler
            if (ethAvailable > 0) {
                NATIVE.transfer(msg.sender, ethAvailable);
            }
        }
    }

    /// @notice Resolve order-type specific requirements into a generic order with the final inputs and outputs.
    /// @param order The encoded order to resolve
    /// @return resolvedOrder generic resolved order of inputs and outputs
    /// @dev should revert on any order-type-specific validation errors
    function resolve(SignedOrder calldata order) internal view virtual returns (ResolvedOrder memory resolvedOrder);

    /// @notice Transfers tokens to the fillContract
    /// @param order The encoded order to transfer tokens for
    /// @param to The address to transfer tokens to
    function transferInputTokens(ResolvedOrder memory order, address to) internal virtual;
}<|MERGE_RESOLUTION|>--- conflicted
+++ resolved
@@ -71,23 +71,14 @@
     }
 
     /// @notice validates and fills a list of orders, marking it as filled
-<<<<<<< HEAD
     function _fill(ResolvedOrder[] memory orders, IReactorCallback fillContract, bytes calldata fillData) internal {
-        bool directTaker = address(fillContract) == DIRECT_TAKER_FILL;
-=======
-    function _fill(ResolvedOrder[] memory orders, address fillContract, bytes calldata fillData) internal {
-        bool directFill = fillContract == DIRECT_FILL;
->>>>>>> 91f6fbca
+        bool directTaker = address(fillContract) == DIRECT_FILL;
         unchecked {
             for (uint256 i = 0; i < orders.length; i++) {
                 ResolvedOrder memory order = orders[i];
                 _takeFees(order);
                 order.validate(msg.sender);
-<<<<<<< HEAD
-                transferInputTokens(order, directTaker ? msg.sender : address(fillContract));
-=======
-                transferInputTokens(order, directFill ? msg.sender : fillContract);
->>>>>>> 91f6fbca
+                transferInputTokens(order, directFill ? msg.sender : address(fillContract));
 
                 // Batch fills are all-or-nothing so emit fill events now to save a loop
                 emit Fill(orders[i].hash, msg.sender, order.info.swapper, order.info.nonce);
@@ -115,11 +106,7 @@
                 ResolvedOrder memory order = orders[i];
                 for (uint256 j = 0; j < order.outputs.length; j++) {
                     OutputToken memory output = order.outputs[j];
-<<<<<<< HEAD
-                    output.token.transferFromDirectTaker(output.recipient, output.amount, IAllowanceTransfer(permit2));
-=======
-                    output.token.transferFromDirectFiller(output.recipient, output.amount, permit2);
->>>>>>> 91f6fbca
+                    output.token.transferFromDirectFiller(output.recipient, output.amount, IAllowanceTransfer(permit2));
 
                     if (output.token.isNative()) {
                         if (ethAvailable >= output.amount) {
