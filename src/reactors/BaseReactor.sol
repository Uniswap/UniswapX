--- conflicted
+++ resolved
@@ -86,12 +86,7 @@
                         ERC20(output.token).safeTransferFrom(fillContract, output.recipient, output.amount);
                     }
 
-<<<<<<< HEAD
-                    emit Fill(orders[i].hash, msg.sender, resolvedOrder.info.nonce, resolvedOrder.info.offerer);
-                }
-=======
                 emit Fill(orders[i].hash, msg.sender, resolvedOrder.info.offerer, resolvedOrder.info.nonce);
->>>>>>> 225c058f
             }
         }
     }
