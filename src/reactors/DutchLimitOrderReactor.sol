--- conflicted
+++ resolved
@@ -3,11 +3,9 @@
 
 import {FixedPointMathLib} from "solmate/utils/FixedPointMathLib.sol";
 import {BaseReactor} from "./BaseReactor.sol";
-<<<<<<< HEAD
 import {Permit2Lib} from "../lib/Permit2Lib.sol";
 import {DutchLimitOrderLib, DutchLimitOrder, DutchOutput} from "../lib/DutchLimitOrderLib.sol";
 import {SignedOrder, ResolvedOrder, InputToken, OrderInfo, OutputToken} from "../base/ReactorStructs.sol";
-=======
 import {SignedOrder, ResolvedOrder, InputToken, OrderInfo, OutputToken, Signature} from "../base/ReactorStructs.sol";
 
 /// @dev An amount of output tokens that decreases linearly over time
@@ -44,7 +42,6 @@
     // The tokens that must be received to satisfy the order
     DutchOutput[] outputs;
 }
->>>>>>> 271d9a04
 
 /// @notice Reactor for dutch limit orders
 contract DutchLimitOrderReactor is BaseReactor {
@@ -58,12 +55,7 @@
 
     constructor(address _permit2) BaseReactor(_permit2) {}
 
-<<<<<<< HEAD
     /// @inheritdoc BaseReactor
-=======
-    /// @notice Resolve a DutchLimitOrder into a generic order
-    /// @dev applies dutch decay to order outputs or order input
->>>>>>> 271d9a04
     function resolve(SignedOrder memory signedOrder)
         internal
         view
