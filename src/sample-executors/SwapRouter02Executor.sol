--- conflicted
+++ resolved
@@ -54,26 +54,10 @@
 
         ISwapRouter02(swapRouter02).multicall(type(uint256).max, multicallData);
 
-<<<<<<< HEAD
         for (uint256 i = 0; i < resolvedOrders.length; i++) {
             ResolvedOrder memory order = resolvedOrders[i];
             for (uint256 j = 0; j < order.outputs.length; j++) {
                 ERC20(order.outputs[j].token).transfer(order.outputs[j].recipient, order.outputs[j].amount);
-=======
-        // Send the appropriate amount of ETH back to reactor, so reactor can distribute to output recipients.
-        uint256 ethToSendToReactor;
-        for (uint256 i = 0; i < resolvedOrders.length; i++) {
-            for (uint256 j = 0; j < resolvedOrders[i].outputs.length; j++) {
-                if (resolvedOrders[i].outputs[j].token == ETH_ADDRESS) {
-                    ethToSendToReactor += resolvedOrders[i].outputs[j].amount;
-                }
-            }
-        }
-        if (ethToSendToReactor > 0) {
-            (bool sent,) = reactor.call{value: ethToSendToReactor}("");
-            if (!sent) {
-                revert EtherSendFail();
->>>>>>> 1722db46
             }
         }
     }
