// SPDX-License-Identifier: GPL-2.0-or-later
pragma solidity ^0.8.0;

import {OutputToken, InputToken} from "../base/ReactorStructs.sol";
import {V3DutchOutput, V3DutchInput, NonlinearDutchDecay} from "../lib/V3DutchOrderLib.sol";
import {FixedPointMathLib} from "solmate/src/utils/FixedPointMathLib.sol";
import {MathExt} from "./MathExt.sol";
import {Math} from "openzeppelin-contracts/utils/math/Math.sol";
import {Uint16ArrayLibrary, Uint16Array, fromUnderlying} from "../types/Uint16Array.sol";
import {DutchDecayLib} from "./DutchDecayLib.sol";
import {IArbSys} from "../interfaces/IArbSys.sol";

/// @notice helpers for handling non-linear dutch order objects
library NonlinearDutchDecayLib {
    using FixedPointMathLib for uint256;
    using MathExt for uint256;
    using Uint16ArrayLibrary for Uint16Array;

    /// @notice thrown when the decay curve is invalid
    error InvalidDecayCurve();

    /// @notice Calculates the decayed amount based on the current block and the defined curve
    /// @param curve The nonlinear decay curve definition
    /// @param startAmount The initial amount at the start of the decay
    /// @param decayStartBlock The absolute block number when the decay begins
<<<<<<< HEAD
    /// @param blockNumberish The current block number
    /// @param minAmount The minimum amount to decay to
    /// @param maxAmount The maximum amount to decay to
=======
    /// @param minAmount The minimum amount to decay to
    /// @param maxAmount The maximum amount to decay to
    /// @param decayFunc The decay function to use
>>>>>>> 9a35aadf
    /// @dev Expects the relativeBlocks in curve to be strictly increasing
    /// @return decayedAmount The decayed amount
    function decay(
        NonlinearDutchDecay memory curve,
        uint256 startAmount,
        uint256 decayStartBlock,
        uint256 blockNumberish,
        uint256 minAmount,
        uint256 maxAmount,
        function(uint256, uint256, uint256, int256, int256) internal pure returns (int256) decayFunc
    ) internal view returns (uint256 decayedAmount) {
        // mismatch of relativeAmounts and relativeBlocks
        if (curve.relativeAmounts.length > 16) {
            revert InvalidDecayCurve();
        }

        // handle current block before decay or no decay
        if (decayStartBlock >= blockNumberish || curve.relativeAmounts.length == 0) {
            return startAmount.bound(minAmount, maxAmount);
        }
        // If the blockDelta is larger than type(uint16).max, a downcast overflow will occur
        // We prevent this by capping the blockDelta to type(uint16).max to express a full decay
        uint16 blockDelta = uint16(Math.min(blockNumberish - decayStartBlock, type(uint16).max));
        (uint16 startPoint, uint16 endPoint, int256 relStartAmount, int256 relEndAmount) =
            locateCurvePosition(curve, blockDelta);
        // get decay of only the relative amounts
        int256 curveDelta = decayFunc(startPoint, endPoint, blockDelta, relStartAmount, relEndAmount);

        return startAmount.boundedSub(curveDelta, minAmount, maxAmount);
    }

    /// @notice Locates the current position on the decay curve based on the elapsed blocks
    /// @param curve The nonlinear decay curve definition
    /// @param currentRelativeBlock The number of blocks elapsed since decayStartBlock
    /// @return startPoint The relative block number of the previous curve point
    /// @return endPoint The relative block number of the next curve point
    /// @return startAmount The relative change from initial amount at the previous curve point
    /// @return endAmount The relative change from initial amount at the next curve point
    /// @dev The returned amounts are changes relative to the initial startAmount, not absolute values
    /// @dev If currentRelativeBlock is before the first curve point, startPoint and startAmount will be 0
    /// @dev If currentRelativeBlock is after the last curve point, both points will be the last curve point
    function locateCurvePosition(NonlinearDutchDecay memory curve, uint16 currentRelativeBlock)
        internal
        pure
        returns (uint16 startPoint, uint16 endPoint, int256 startAmount, int256 endAmount)
    {
        Uint16Array relativeBlocks = fromUnderlying(curve.relativeBlocks);
        // Position is before the start of the curve
        if (relativeBlocks.getElement(0) >= currentRelativeBlock) {
            return (0, relativeBlocks.getElement(0), 0, curve.relativeAmounts[0]);
        }
        uint16 lastCurveIndex = uint16(curve.relativeAmounts.length) - 1;
        for (uint16 i = 1; i <= lastCurveIndex; i++) {
            if (relativeBlocks.getElement(i) >= currentRelativeBlock) {
                return (
                    relativeBlocks.getElement(i - 1),
                    relativeBlocks.getElement(i),
                    curve.relativeAmounts[i - 1],
                    curve.relativeAmounts[i]
                );
            }
        }

        return (
            relativeBlocks.getElement(lastCurveIndex),
            relativeBlocks.getElement(lastCurveIndex),
            curve.relativeAmounts[lastCurveIndex],
            curve.relativeAmounts[lastCurveIndex]
        );
    }

    /// @notice returns a decayed output using the given dutch spec and blocks
    /// @param output The output to decay
    /// @param decayStartBlock The block to start decaying
    /// @param blockNumberish The block number to decay to
    /// @return result a decayed output
    function decay(V3DutchOutput memory output, uint256 decayStartBlock, uint256 blockNumberish)
        internal
        view
        returns (OutputToken memory result)
    {
        uint256 decayedOutput = decay(
<<<<<<< HEAD
            output.curve, output.startAmount, decayStartBlock, blockNumberish, output.minAmount, type(uint256).max
=======
            output.curve, output.startAmount, decayStartBlock, output.minAmount, type(uint256).max, v3LinearOutputDecay
>>>>>>> 9a35aadf
        );
        result = OutputToken(output.token, decayedOutput, output.recipient);
    }

    /// @notice returns a decayed output array using the given dutch spec and blocks
    /// @param outputs The output array to decay
    /// @param decayStartBlock The block to start decaying
    /// @param blockNumberish The block number to decay to
    /// @return result a decayed output array
    function decay(V3DutchOutput[] memory outputs, uint256 decayStartBlock, uint256 blockNumberish)
        internal
        view
        returns (OutputToken[] memory result)
    {
        uint256 outputLength = outputs.length;
        result = new OutputToken[](outputLength);
        for (uint256 i = 0; i < outputLength; i++) {
            result[i] = decay(outputs[i], decayStartBlock, blockNumberish);
        }
    }

    /// @notice returns a decayed input using the given dutch spec and times
    /// @param input The input to decay
    /// @param decayStartBlock The block to start decaying
    /// @param blockNumberish The block number to decay to
    /// @return result a decayed input
    function decay(V3DutchInput memory input, uint256 decayStartBlock, uint256 blockNumberish)
        internal
        view
        returns (InputToken memory result)
    {
        uint256 decayedInput =
<<<<<<< HEAD
            decay(input.curve, input.startAmount, decayStartBlock, blockNumberish, 0, input.maxAmount);
=======
            decay(input.curve, input.startAmount, decayStartBlock, 0, input.maxAmount, v3LinearInputDecay);
>>>>>>> 9a35aadf
        result = InputToken(input.token, decayedInput, input.maxAmount);
    }

    /// @notice returns the linear interpolation between the two points
    /// @param startPoint The start of the decay
    /// @param endPoint The end of the decay
    /// @param currentPoint The current position in the decay
    /// @param startAmount The amount of the start of the decay
    /// @param endAmount The amount of the end of the decay
    /// @dev rounds in favor of the swapper based on input or output
    function v3LinearInputDecay(
        uint256 startPoint,
        uint256 endPoint,
        uint256 currentPoint,
        int256 startAmount,
        int256 endAmount
    ) internal pure returns (int256) {
        if (currentPoint >= endPoint) {
            return endAmount;
        }
        uint256 elapsed = currentPoint - startPoint;
        uint256 duration = endPoint - startPoint;
        int256 delta;

        // Because startAmount + delta is subtracted from the original amount,
        // we want to maximize startAmount + delta to favor the swapper
        if (endAmount < startAmount) {
            delta = -int256(uint256(startAmount - endAmount).mulDivDown(elapsed, duration));
        } else {
            delta = int256(uint256(endAmount - startAmount).mulDivUp(elapsed, duration));
        }

        return startAmount + delta;
    }

    function v3LinearOutputDecay(
        uint256 startPoint,
        uint256 endPoint,
        uint256 currentPoint,
        int256 startAmount,
        int256 endAmount
    ) internal pure returns (int256) {
        if (currentPoint >= endPoint) {
            return endAmount;
        }
        uint256 elapsed = currentPoint - startPoint;
        uint256 duration = endPoint - startPoint;
        int256 delta;

        // For outputs, we want to minimize startAmount + delta to favor the swapper
        if (endAmount < startAmount) {
            delta = -int256(uint256(startAmount - endAmount).mulDivUp(elapsed, duration));
        } else {
            delta = int256(uint256(endAmount - startAmount).mulDivDown(elapsed, duration));
        }

        return startAmount + delta;
    }
}<|MERGE_RESOLUTION|>--- conflicted
+++ resolved
@@ -19,48 +19,47 @@
     /// @notice thrown when the decay curve is invalid
     error InvalidDecayCurve();
 
-    /// @notice Calculates the decayed amount based on the current block and the defined curve
+    /// @notice Struct to hold decay parameters
     /// @param curve The nonlinear decay curve definition
     /// @param startAmount The initial amount at the start of the decay
     /// @param decayStartBlock The absolute block number when the decay begins
-<<<<<<< HEAD
     /// @param blockNumberish The current block number
     /// @param minAmount The minimum amount to decay to
     /// @param maxAmount The maximum amount to decay to
-=======
-    /// @param minAmount The minimum amount to decay to
-    /// @param maxAmount The maximum amount to decay to
     /// @param decayFunc The decay function to use
->>>>>>> 9a35aadf
     /// @dev Expects the relativeBlocks in curve to be strictly increasing
+    struct DecayParams {
+        NonlinearDutchDecay curve;
+        uint256 startAmount;
+        uint256 decayStartBlock;
+        uint256 blockNumberish;
+        uint256 minAmount;
+        uint256 maxAmount;
+        function(uint256, uint256, uint256, int256, int256) internal pure returns (int256) decayFunc;
+    }
+
+    /// @notice Calculates the decayed amount based on the current block and the defined curve
+    /// @param params The decay parameters
     /// @return decayedAmount The decayed amount
-    function decay(
-        NonlinearDutchDecay memory curve,
-        uint256 startAmount,
-        uint256 decayStartBlock,
-        uint256 blockNumberish,
-        uint256 minAmount,
-        uint256 maxAmount,
-        function(uint256, uint256, uint256, int256, int256) internal pure returns (int256) decayFunc
-    ) internal view returns (uint256 decayedAmount) {
+    function decay(DecayParams memory params) internal pure returns (uint256 decayedAmount) {
         // mismatch of relativeAmounts and relativeBlocks
-        if (curve.relativeAmounts.length > 16) {
+        if (params.curve.relativeAmounts.length > 16) {
             revert InvalidDecayCurve();
         }
 
         // handle current block before decay or no decay
-        if (decayStartBlock >= blockNumberish || curve.relativeAmounts.length == 0) {
-            return startAmount.bound(minAmount, maxAmount);
+        if (params.decayStartBlock >= params.blockNumberish || params.curve.relativeAmounts.length == 0) {
+            return params.startAmount.bound(params.minAmount, params.maxAmount);
         }
         // If the blockDelta is larger than type(uint16).max, a downcast overflow will occur
         // We prevent this by capping the blockDelta to type(uint16).max to express a full decay
-        uint16 blockDelta = uint16(Math.min(blockNumberish - decayStartBlock, type(uint16).max));
+        uint16 blockDelta = uint16(Math.min(params.blockNumberish - params.decayStartBlock, type(uint16).max));
         (uint16 startPoint, uint16 endPoint, int256 relStartAmount, int256 relEndAmount) =
-            locateCurvePosition(curve, blockDelta);
+            locateCurvePosition(params.curve, blockDelta);
         // get decay of only the relative amounts
-        int256 curveDelta = decayFunc(startPoint, endPoint, blockDelta, relStartAmount, relEndAmount);
-
-        return startAmount.boundedSub(curveDelta, minAmount, maxAmount);
+        int256 curveDelta = params.decayFunc(startPoint, endPoint, blockDelta, relStartAmount, relEndAmount);
+
+        return params.startAmount.boundedSub(curveDelta, params.minAmount, params.maxAmount);
     }
 
     /// @notice Locates the current position on the decay curve based on the elapsed blocks
@@ -110,16 +109,19 @@
     /// @return result a decayed output
     function decay(V3DutchOutput memory output, uint256 decayStartBlock, uint256 blockNumberish)
         internal
-        view
+        pure
         returns (OutputToken memory result)
     {
-        uint256 decayedOutput = decay(
-<<<<<<< HEAD
-            output.curve, output.startAmount, decayStartBlock, blockNumberish, output.minAmount, type(uint256).max
-=======
-            output.curve, output.startAmount, decayStartBlock, output.minAmount, type(uint256).max, v3LinearOutputDecay
->>>>>>> 9a35aadf
-        );
+        DecayParams memory params = DecayParams({
+            curve: output.curve,
+            startAmount: output.startAmount,
+            decayStartBlock: decayStartBlock,
+            blockNumberish: blockNumberish,
+            minAmount: output.minAmount,
+            maxAmount: type(uint256).max,
+            decayFunc: v3LinearOutputDecay
+        });
+        uint256 decayedOutput = decay(params);
         result = OutputToken(output.token, decayedOutput, output.recipient);
     }
 
@@ -130,7 +132,7 @@
     /// @return result a decayed output array
     function decay(V3DutchOutput[] memory outputs, uint256 decayStartBlock, uint256 blockNumberish)
         internal
-        view
+        pure
         returns (OutputToken[] memory result)
     {
         uint256 outputLength = outputs.length;
@@ -147,15 +149,19 @@
     /// @return result a decayed input
     function decay(V3DutchInput memory input, uint256 decayStartBlock, uint256 blockNumberish)
         internal
-        view
+        pure
         returns (InputToken memory result)
     {
-        uint256 decayedInput =
-<<<<<<< HEAD
-            decay(input.curve, input.startAmount, decayStartBlock, blockNumberish, 0, input.maxAmount);
-=======
-            decay(input.curve, input.startAmount, decayStartBlock, 0, input.maxAmount, v3LinearInputDecay);
->>>>>>> 9a35aadf
+        DecayParams memory params = DecayParams({
+            curve: input.curve,
+            startAmount: input.startAmount,
+            decayStartBlock: decayStartBlock,
+            blockNumberish: blockNumberish,
+            minAmount: 0,
+            maxAmount: input.maxAmount,
+            decayFunc: v3LinearInputDecay
+        });
+        uint256 decayedInput = decay(params);
         result = InputToken(input.token, decayedInput, input.maxAmount);
     }
 
