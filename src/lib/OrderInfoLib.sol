--- conflicted
+++ resolved
@@ -22,11 +22,7 @@
 
         if (
             info.validationContract != address(0)
-<<<<<<< HEAD
-                && !IValidationCallback(info.validationContract).validate(info, filler, resolvedOrder)
-=======
                 && !IValidationCallback(info.validationContract).validate(filler, resolvedOrder)
->>>>>>> 112d51f3
         ) {
             revert ValidationFailed();
         }
