// SPDX-License-Identifier: GPL-2.0-or-later
pragma solidity ^0.8.19;

import {OrderInfo} from "../base/ReactorStructs.sol";

/// @dev An amount of output tokens that decreases linearly over time
struct DutchOutput {
    // The ERC20 token address
    address token;
    // The amount of tokens at the start of the time period
    uint256 startAmount;
    // The amount of tokens at the end of the time period
    uint256 endAmount;
    // The address who must receive the tokens to satisfy the order
    address recipient;
}

/// @dev An amount of input tokens that increases linearly over time
struct DutchInput {
    // The ERC20 token address
    address token;
    // The amount of tokens at the start of the time period
    uint256 startAmount;
    // The amount of tokens at the end of the time period
    uint256 endAmount;
}

struct DutchLimitOrder {
    // generic order information
    OrderInfo info;
    // The time at which the DutchOutputs start decaying
    uint256 startTime;
    // The time at which price becomes static
    uint256 endTime;
    // The tokens that the offerer will provide when settling the order
    DutchInput input;
    // The tokens that must be received to satisfy the order
    DutchOutput[] outputs;
}

/// @notice helpers for handling dutch limit order objects
library DutchLimitOrderLib {
<<<<<<< HEAD
    bytes private constant DUTCH_OUTPUT_TYPE =
        "DutchOutput(address token,uint256 startAmount,uint256 endAmount,address recipient)";
    bytes32 private constant DUTCH_OUTPUT_TYPE_HASH = keccak256(DUTCH_OUTPUT_TYPE);
=======
    bytes internal constant DUTCH_OUTPUT_TYPE =
        "DutchOutput(address token,uint256 startAmount,uint256 endAmount,address recipient,bool isFeeOutput)";
    bytes32 internal constant DUTCH_OUTPUT_TYPE_HASH = keccak256(DUTCH_OUTPUT_TYPE);
>>>>>>> 77d8c86a

    bytes internal constant ORDER_TYPE = abi.encodePacked(
        "DutchLimitOrder(",
        "address reactor,",
        "address offerer,",
        "uint256 nonce,",
        "uint256 deadline,",
        "address validationContract,",
        "bytes validationData,",
        "uint256 startTime,",
        "uint256 endTime,",
        "address inputToken,",
        "uint256 inputStartAmount,",
        "uint256 inputEndAmount,",
        "DutchOutput[] outputs)",
        DUTCH_OUTPUT_TYPE
    );
    bytes32 internal constant ORDER_TYPE_HASH = keccak256(ORDER_TYPE);

    string internal constant TOKEN_PERMISSIONS_TYPE = "TokenPermissions(address token,uint256 amount)";
    string internal constant PERMIT2_ORDER_TYPE =
        string(abi.encodePacked("DutchLimitOrder witness)", ORDER_TYPE, TOKEN_PERMISSIONS_TYPE));

    function hash(DutchOutput memory output) internal pure returns (bytes32) {
        return keccak256(
            abi.encode(DUTCH_OUTPUT_TYPE_HASH, output.token, output.startAmount, output.endAmount, output.recipient)
        );
    }

    function hash(DutchOutput[] memory outputs) internal pure returns (bytes32) {
        bytes32[] memory outputHashes = new bytes32[](outputs.length);
        unchecked {
            for (uint256 i = 0; i < outputs.length; i++) {
                outputHashes[i] = hash(outputs[i]);
            }
        }
        return keccak256(abi.encodePacked(outputHashes));
    }

    /// @notice hash the given order
    /// @param order the order to hash
    /// @return the eip-712 order hash
    function hash(DutchLimitOrder memory order) internal pure returns (bytes32) {
        return keccak256(
            abi.encode(
                ORDER_TYPE_HASH,
                order.info.reactor,
                order.info.offerer,
                order.info.nonce,
                order.info.deadline,
                order.info.validationContract,
                keccak256(order.info.validationData),
                order.startTime,
                order.endTime,
                order.input.token,
                order.input.startAmount,
                order.input.endAmount,
                hash(order.outputs)
            )
        );
    }
}<|MERGE_RESOLUTION|>--- conflicted
+++ resolved
@@ -40,15 +40,9 @@
 
 /// @notice helpers for handling dutch limit order objects
 library DutchLimitOrderLib {
-<<<<<<< HEAD
-    bytes private constant DUTCH_OUTPUT_TYPE =
+    bytes internal constant DUTCH_OUTPUT_TYPE =
         "DutchOutput(address token,uint256 startAmount,uint256 endAmount,address recipient)";
-    bytes32 private constant DUTCH_OUTPUT_TYPE_HASH = keccak256(DUTCH_OUTPUT_TYPE);
-=======
-    bytes internal constant DUTCH_OUTPUT_TYPE =
-        "DutchOutput(address token,uint256 startAmount,uint256 endAmount,address recipient,bool isFeeOutput)";
     bytes32 internal constant DUTCH_OUTPUT_TYPE_HASH = keccak256(DUTCH_OUTPUT_TYPE);
->>>>>>> 77d8c86a
 
     bytes internal constant ORDER_TYPE = abi.encodePacked(
         "DutchLimitOrder(",
